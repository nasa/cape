
<<<<<<< HEAD
:mod:`cape.pycart.options.Functional`: Objective Function Options
===================================================================

.. automodule:: cape.pycart.options.Functional
    :members:
=======
.. automodule:: cape.pycart.options.functionalopts
    
    .. autoclass:: cape.pycart.options.functionalopts.FunctionalOpts
        :members:
 
>>>>>>> 66ee2ca8
<|MERGE_RESOLUTION|>--- conflicted
+++ resolved
@@ -1,14 +1,6 @@
 
-<<<<<<< HEAD
-:mod:`cape.pycart.options.Functional`: Objective Function Options
-===================================================================
-
-.. automodule:: cape.pycart.options.Functional
-    :members:
-=======
 .. automodule:: cape.pycart.options.functionalopts
     
     .. autoclass:: cape.pycart.options.functionalopts.FunctionalOpts
         :members:
- 
->>>>>>> 66ee2ca8
+ 