--- conflicted
+++ resolved
@@ -1,14 +1,6 @@
 
-<<<<<<< HEAD
-:mod:`cape.pyfun.options.fun3dnml`: FUN3D namelist options
-===========================================================
-
-.. automodule:: cape.pyfun.options.fun3dnml
-    :members:
-=======
 .. automodule:: cape.pyfun.options.fun3dnmlopts
     
     .. autoclass:: cape.pyfun.options.fun3dnmlopts.Fun3DNmlOpts
         :members:
         
->>>>>>> 66ee2ca8
