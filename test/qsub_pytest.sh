--- conflicted
+++ resolved
@@ -17,12 +17,8 @@
 module use -a /home5/ddalle/share/modulefiles
 module use -a /home3/fun3d/shared/n1337/toss3/modulefiles
 module load python3/3.9.12
-<<<<<<< HEAD
 module load cape/1.1
 module load aflr3/16.27.3
-=======
-module load cape/devel
->>>>>>> c3654619
 module load overflow/2.4b_dp
 module load FUN3D_Rome_TecIO/13.7
 module load cart3d/1.5.9
