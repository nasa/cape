r"""
This is a module built off of the :mod:`cape.filecntl.FileCntl` module
customized for manipulating Fortran namelists.  Such files are split
into sections which are called "name lists."  Each name list has syntax
similar to the following.

    .. code-block:: none

        $FLOINP
            FSMACH = 4.0,
            ALPHA = 1.0,
            BETA = 0.0,
            $END

and this module is designed to recognize such sections.  The main
feature of this module is methods to set specific properties of a
namelist file, for example the Mach number or CFL number.

The difference between this module and
:class:`cape.filecntl.namelist.Namelist` is that this module can support
multiple namelists with the same title.  This is particularly important
for Overflow, which has ``GRDNAM``, ``BCINP``, and other sections
defined for each structured grid.  These modules should be combined as
<<<<<<< HEAD
the differing namelist syntaxes are actually part of one file convention.

This function provides a class :class:`Namelist2` that can both read and set
=======
the differing namelist syntaxes are actually part of one file
convention.

This function provides a class
:class:`cape.filecntl.namelist2.Namelist2` that can both read and set
>>>>>>> 66ee2ca8
values in the namelist.  The key functions are

    * :func:`Namelist2.GetKeyFromGroupName`
    * :func:`Namelist2.GetKeyFromGroupIndex`
    * :func:`Namelist2.SetKeyInGroupName`
    * :func:`Namelist2.SetKeyInGroupIndex`

The conversion from namelist text to Python is handled by
:func:`Namelist2.ConvertToText`, and the reverse is handled by
:func:`Namelist2.ConvertToVal`. Conversions cannot quite be performed
just by the Python functions :func:`print` and :func:`eval` because
delimiters are not used in the same fashion. Some of the conversions are
tabulated below.

    +----------------------+------------------------+
    | Namelist             | Python                 |
    +======================+========================+
    | ``val = "text"``     | ``val = "text"``       |
    +----------------------+------------------------+
    | ``val = 'text'``     | ``val = 'text'``       |
    +----------------------+------------------------+
    | ``val = 3``          | ``val = 3``            |
    +----------------------+------------------------+
    | ``val = 3.1``        | ``val = 3.1``          |
    +----------------------+------------------------+
    | ``val = .false.``    | ``val = False``        |
    +----------------------+------------------------+
    | ``val = .true.``     | ``val = True``         |
    +----------------------+------------------------+
    | ``val = .f.``        | ``val = False``        |
    +----------------------+------------------------+
    | ``val = .t.``        | ``val = True``         |
    +----------------------+------------------------+
    | ``val = 10.0 20.0``  | ``val = [10.0, 20.0]`` |
    +----------------------+------------------------+
    | ``val = 1, 100``     | ``val = [1, 100]``     |
    +----------------------+------------------------+
    | ``val(1) = 1.2``     | ``val = [1.2, 1.5]``   |
    +----------------------+------------------------+
    | ``val(2) = 1.5``     |                        |
    +----------------------+------------------------+
    | ``val = _mach_``     | ``val = "_mach_"``     |
    +----------------------+------------------------+

In most cases, the :class:`Namelist` will try to interpret invalid values for
any namelist entry as a string with missing quotes.  The reason for this is
that users often create template namelist with entries like ``_mach_`` that can
be safely replaced with appropriate values using ``sed`` commands or something
similar.

See also:

    * :mod:`cape.filecntl.namelist`
    * :mod:`cape.pyfun.namelist`
    * :mod:`cape.pyover.overNamelist`
    * :func:`pyFun.case.GetNamelist`
    * :func:`cape.pyfun.cntl.Cntl.ReadNamelist`
    * :func:`cape.pyover.cntl.Cntl.ReadNamelist`

"""

# Standard library modules


# Third-party modules
import numpy as np

# Local modules
from .filecntl import FileCntl


# Subclass off of the file control class
class Namelist2(FileCntl):
    r"""File control class for Fortran namelists with duplicate sections

    :Call:
        >>> nml = Namelist2()
        >>> nml = Namelist2(fname)
    :Inputs:
        *fname*: :class:`str`
            Name of namelist file to read, defaults to ``'overflow.inp'``
    :Outputs:
        *nml*: :class:`cape.filecntl.namelist2.Namelist2`
            Namelist file control instance
        *nml.ibeg*: :class:`np.ndarray`\ [:class:`int`]
            Indices of lines starting each namelist/section
        *nml.iend*: :class:`np.ndarray`\ [:class:`int`]
            Indices of lines ending each namelist/section
        *nml.Groups*: :class:`np.ndarray`\ [:class:`str`]
            List of namelist/section/group titles
    :Versions:
        * 2016-02-01 ``@ddalle``: Version 1.0
    """
    # Initialization method
    def __init__(self, fname="overflow.inp"):
        r"""Initialization method

        :Versions:
            * 2016-01-29 ``@ddalle``: Version 1.0
        """
        # Read the file.
        self.Read(fname)
        # Save the file name
        self.fname = fname
        # Get the lists of indices of each namelist
        self.UpdateNamelist()

    # Function to update the namelists
    def UpdateNamelist(self):
        r"""Update the line indices for each namelist

        :Call:
            >>> nml.UpdateNamelist()
        :Inputs:
            *nml*: :class:`cape.filecntl.namelist2.Namelist2`
                Interface to namelist with repeated lists
        :Versions:
            * 2016-01-29 ``@ddalle``: Version 1.0
        """
        # Find the lines that start the lists
        I0 = np.array(self.GetIndexSearch(r'\s*[&$]'), dtype=int)
        # Find the lines that end with '/'
        J0 = np.array(self.GetIndexSearch(r'.*/\s*$'), dtype=int)
        # Of those, find those that are comments
        J1 = np.array(self.GetIndexSearch(r'\s*!.*/\s*$'), dtype=int)
        # These are the namelist end lines using '/'
        J = np.setdiff1d(J0, J1)
        # Get start and end keywords to each line
        grpnm = np.array([self.lines[i].split()[0][1:] for i in I0])
        kwbeg = np.array([self.lines[i].split()[0][1:].lower() for i in I0])
        kwend = np.array([self.lines[i].split()[-1][1:].lower() for i in I0])
        # Save the start indices
        self.ibeg = I0[kwbeg != "end"]
        # Save the end indices
        self.iend = np.sort(np.hstack((I0[kwend == "end"], J)))
        # Save the names
        self.Groups = grpnm[kwbeg != "end"]

    # Apply a whole bunch of options
    def ApplyDict(self, opts):
        r"""Apply a whole dictionary of settings to the namelist

        :Call:
            >>> nml.ApplyDict(opts)
        :Inputs:
            *nml*: :class:`cape.filecntl.namelist2.Namelist2`
                Old-style namelist inerface
            *opts*: :class:`dict`
                Dictionary of namelist options
        :Versions:
            * 2016-02-01 ``@ddalle``: Version 1.0
        """
        # Loop through major keys.
        for grp in opts.keys():
            # Check for illegal name to specify which index to use
            if "&" in grp:
                try:
                    # Split into two parts
                    ggrp, igrp = grp.split("&")
                    # Convert to integer
                    igrp = int(igrp)-1
                except Exception:
                    # Some sort of error
                    raise ValueError("Illegal namelist group '%s'" % grp)
            else:
                # Assume first grip
                ggrp = grp
                igrp = 0
            # Check it it's an existing group
            if ggrp not in self.Groups:
                # Initialize the section.
                self.InsertGroup(0, ggrp)
            # Loop through the keys in this subnamelist/section
            for k in opts[grp].keys():
                # Set the value.
                self.SetKeyInGroupName(ggrp, k, opts[grp][k], igrp=igrp)

    # Add a group
    def InsertGroup(self, igrp, grp):
        r"""Insert a group as group number *igrp*

        :Call:
            >>> nml.InsertGroup(igrp, grp)
        :Inputs:
            *nml*: :class:`cape.filecntl.namelist2.Namelist2`
                Interface to namelist with repeated lists
            *igrp*: :class:`int`
                Index of location at which to insert group
            *grp*: :class:`str`
                Name of the group to insert
        :Versions:
            * 2016-02-01 ``@ddalle``: Version 1.0
        """
        # Test for "append"
        if igrp >= len(self.ibeg) or igrp == -1:
            # Making a new group
            ibeg = self.iend[-1]+1
            iend = self.iend[-1]
        else:
            # Get the index of the group that we insert before
            ibeg = self.ibeg[igrp]
            iend = self.iend[igrp]
        # Query the current starting character
        gchar = self.lines[ibeg].lstrip()[0]
        # Check end line type
        if self.lines[iend].rstrip().endswith('/'):
            # Ends with a '/' line
            lend = "     /\n"
        else:
            # Ends with an $END or &END
            lend = "     %sEND\n" % gchar
        # Insert the lines in reverse order
        self.lines.insert(ibeg, lend)
        self.lines.insert(ibeg, " %s%s\n" % (gchar, grp))
        # Update the namelist info
        self.UpdateNamelist()

    # Find a list by name (and index if repeated)
    def GetGroupByName(self, grp, igrp=0):
        r"""Get index of group with a specific name

        :Call:
            >>> i = nml.GetGroupByName(grp, igrp=0)
        :Inputs:
            *nml*: :class:`cape.name.ist2.Namelist2`
                Interface to namelist with repeated lists
            *grp*: :class:`str`
                Name of namelist group
            *igrp*: {``0``} | :class:`int`
                If multiple matches, return match number *igrp*
        :Outputs:
            *i*: :class:`int` | :class:`np.ndarray`\ [:class:`int`]
                Group index of requested match
        :Versions:
            * 2016-01-31 ``@ddalle``: Version 1.0
        """
        # Search based on lower-case names
        grps = np.array([gi.lower() for gi in self.Groups])
        # Find the all indices that match
        I0 = np.where(grps == grp.lower())[0]
        # Process output
        if igrp is None:
            # Return all matches
            return I0
        elif len(I0) == 0:
            # No match
            return KeyError(
                "Namelist '%s' has no list '%s'"
                % (self.fname, grp))
        elif len(I0) < igrp:
            # Not enough matches
            return ValueError(
                "Namelist '%s' has fewer than %i lists named '%s'"
                % (self.fname, igrp, grp))
        else:
            # Return the requested match
            return I0[igrp]

    # Turn a namelist into a dict
    def ReadGroupIndex(self, igrp):
        r"""Read group *igrp* and return a dictionary

        The output is a :class:`dict` such as the following

            ``{'FSMACH': '0.8', 'ALPHA': '2.0'}``

        If a parameter has an index specification, such as ``"PAR(2) = 1.0"``,
        the dictionary will have the following format for such keys.

            ``{'PAR': {2: 1.0}}``

        :Call:
            >>> d = nml.ReadGroupIndex(igrp)
        :Inputs:
            *nml*: :class:`cape.filecntl.namelist2.Namelist2`
                Interface to namelist with repeated lists
            *igrp*: :class:`int`
                Group index to read
        :Outputs:
            *d*: :class:`dict`\ [:class:`str`]
                Raw (uncoverted) values of the dict
        :Versions:
            * 2016-01-29 ``@ddalle``: Version 1.0
        """
        # Initialize the dictionary
        d = {}
        # Get index of starting line
        ibeg = self.ibeg[igrp]
        # Get index of end line
        if igrp == len(self.ibeg):
            # Use the last line
            iend = len(self.lines)+1
        else:
            # Use the line before the start of the next line
            iend = self.ibeg[igrp+1]
        # Get the lines
        lines = [line.strip() for line in self.lines[ibeg:iend]]
        # Process the first line to catch keys in the opening line
        vals = lines[0].split()
        # Check for multiple entries
        if len(vals) > 1:
            # Read the additional values
            line = ' '.join(vals[1:])
            # Process it
            di = self.ReadKeysFromLine(line)
            # Append the keys.
            for k in di: d[k] = di[k]
        # Loop through the lines.
        for line in lines[1:]:
            # Process the line
            di = self.ReadKeysFromLine(line)
            # Check for end
            if di == -1: break
            # Append the keys.
            for k in di: d[k] = di[k]
        # Output
        return d

    # Search for a specific key in a numbered section
    def GetKeyFromGroupIndex(self, igrp, key, i=None):
        """Get the value of a key from a specific section

        :Call:
            >>> v = nml.GetKeyFromGroupIndex(igrp, key, i=i)
        :Inputs:
            *nml*: :class:`cape.filecntl.namelist2.Namelist2`
                Interface to namelist with repeated lists
            *key*: :class:`str`
                Name of the key to search for
            *i*: {``None``} | ``":"`` | :class:`int`
                Index to use in the namelist, e.g. "BCPAR(*i*)"
        :Outputs:
            *v*: :class:`str` | :class:`int` | :class:`float` | :class:`list`
                Evaluated value of the text for this key
        :Versions:
            * 2016-01-29 ``@ddalle``: Version 1.0
            * 2016-08-29 ``@ddalle``: Added parameter index
        """
        # Get index of starting line
        ibeg = self.ibeg[igrp]
        # Get index of end line
        if igrp == len(self.ibeg):
            # Use the last line
            iend = len(self.lines)+1
        else:
            # Use the line before the start of the next line
            iend = self.ibeg[igrp+1]
        # Initialize the boolean indicator of a match
        q = False
        # Loop through the lines
        for line in self.lines[ibeg:iend]:
            # Try to read the key from the line
            q, v = self.GetKeyFromLine(line, key, i=i)
            # Break if we found it.
            if q: break
        # Output
        return v

    # Search for a specific key by name
    def GetKeyFromGroupName(self, grp, key, igrp=0, i=None):
        """Get the value of a key from a section by group name

        :Call:
            >>> v = nml.GetKeyFromGroupName(grp, key, igrp=0, i=None)
        :Inputs:
            *nml*: :class:`cape.filecntl.namelist2.Namelist2`
                Old-style Fortran namelist interface
            *grp*: :class:`str`
                Group name to search for
            *key*: :class:`str`
                Name of key to search for
            *igrp*: :class:`int`
                If multiple sections have same name, use match number *igrp*
            *i*: {``None``} | ``":"`` | :class:`int`
                Index to use in the namelist, e.g. "BCPAR(*i*)"
        :Outputs:
            *v*: :class:`any`
                Converted value
        :Versions:
            * 2016-01-31 ``@ddalle``: Version 1.0
            * 2016-08-29 ``@ddalle``: Added parameter index
        """
        # Find matches
        j = self.GetGroupByName(grp, igrp)
        # Get the key from that list
        return self.GetKeyFromGroupIndex(j, key, i=i)

    # Function to process a single line
    def ReadKeysFromLine(self, line):
        r"""Read zero or more keys from a single text line

        :Call:
            >>> d = nml.ReadKeysFromLine(line)
        :Inputs:
            *nml*: :class:`cape.filecntl.namelist2.Namelist2`
                Interface to namelist with repeated lists
            *line*: :class:`str`
                One line from a namelist file
        :Outputs:
            *d*: :class:`dict`\ [:class:`str`]
                Unconverted values of each key
        :Versions:
            * 2016-01-29 ``@ddalle``: Version 1.0
        """
        # Initialize dictionary
        d = {}
        # Initialize remaining text
        txt = line.strip()
        # Loop until line is over
        while txt != '':
            # Read the keys
            txt, key, val, i = self.PopLine(txt)
            # Check for relevant key
            if key is not None:
                # Check for index
                if i is None:
                    # Set the value of the dictionary.
                    d[key] = val
                else:
                    # Set the value for that parameter
                    d.setdefault(key, {})
                    d[key][i] = val
        # Output
        return d

    # Try to read a key from a line
    def GetKeyFromLine(self, line, key, i=None):
        """Read the value of a key from a line

        :Call:
            >>> q, val = nml.GetKeyFromLine(line, key, i=None)
        :Inputs:
            *nml*: :class:`cape.filecntl.namelist2.Namelist2`
                Interface to namelist with repeated lists
            *line*: :class:`str`
                A line of text that may or may not contain the value of *key*
            *key*: :class:`str`
                Name of key
            *i*: {``None``} | ``":"`` | :class:`int`
                Index to use in the namelist, e.g. "BCPAR(*i*)"
        :Outputs:
            *q*: :class:`bool`
                Whether or not the key was found in the line
            *val*: :class:`str` | :class:`float` | :class:`int` | :class:`bool`
                Value of the key, if found
        :Versions:
            * 2016-01-29 ``@ddalle``: Version 1.0
            * 2016-01-30 ``@ddalle``: Case-insensitive
            * 2016-08-29 ``@ddalle``: Added index capability
        """
        # Check for the line
        if key.lower() not in line.lower():
            # Key not read in this text
            return False, None
        # Initialize text remaining.
        tend = line
        while tend != "":
            # Read the first key in the remaining text.
            try:
                tend, ki, vi, ii = self.PopLine(tend)
            except Exception as e:
                raise ValueError(
                    ("Failure reading line or partial line:\n") +
                    ("  '%s'\n" % tend) +
                    ("Original error:\n") +
                    ("  '%s'" % e.message))
            # Check for a match.
            if ki.lower() == key.lower() and ii == i:
                # Use the value from this key.
                return True, self.ConvertToVal(vi)
        # If this point is reached, the key name is hiding in a comment or str
        return False, None

    # Set a key
    def SetKeyInGroupName(self, grp, key, val, igrp=0, i=None):
        """Set the value of a key from a group by name

        :Call:
            >>> nml.SetKeyInGroupName(grp, key, val, igrp=0, i=None)
        :Inputs:
            *nml*: :class:`cape.filecntl.namelist2.Namelist2`
                Old-style Fortran namelist interface
            *grp*: :class:`str`
                Group name to search for
            *key*: :class:`str`
                Name of key to search for
            *val*: :class:`any`
                Converted value
            *igrp*: :class:`int`
                If multiple sections have same name, use match number *igrp*
            *i*: {``None``} | ``":"`` | :class:`int`
                Index to use in the namelist, e.g. "BCPAR(*i*)"
        :Versions:
            * 2015-01-31 ``@ddalle``: Version 1.0
            * 2016-08-29 ``@ddalle``: Added index capability
        """
        # Find matches
        j = self.GetGroupByName(grp, igrp)
        # Get the key from that list
        return self.SetKeyInGroupIndex(j, key, val, i=i)

    # Set a key
    def SetKeyInGroupIndex(self, igrp, key, val, i=None):
        r"""Set the value of a key in a group by index

        If the key is not set in the present text, add it as a new line.
        The contents of the file control's text (in *nml.lines*) will be
        edited, and the list indices will be updated if a line is added.

        :Call:
            >>> nml.SetKeyInGroupIndex(igrp, key, val, i=None)
        :Inputs:
            *nml*: :class:`cape.filecntl.namelist2.Namelist2`
                File control instance for old-style Fortran namelist
            *igrp*: :class:`int`
                Index of namelist to edit
            *key*: :class:`str`
                Name of key to alter or set
            *val*: :class:`any`
                Value to use for *key*
            *i*: {``None``} | ``":"`` | :class:`int`
                Index to use in the namelist, e.g. "BCPAR(*i*)"
        :Versions:
            * 2015-01-30 ``@ddalle``: Version 1.0
            * 2016-08-29 ``@ddalle``: Added index capability
        """
        # Get index of starting and end lines
        ibeg = self.ibeg[igrp]
        iend = self.iend[igrp]
        # Initialize the boolean indicator of a match in existing text
        q = False
        # Loop through the lines
        for j in range(ibeg, iend):
            # Get the line.
            line = self.lines[j]
            # Try to set the key in this line
            q, line = self.SetKeyInLine(line, key, val, i=i)
            # Check for match.
            if q:
                # Set this line in the FC's text and exit
                self.lines[j] = line
                return
        # If no match found, nothing to delete
        if val is None:
            return
        # If no match found in existing text, add a line.
        if i is None:
            # No index
            line = '     %s = %s,\n' % (key, self.ConvertToText(val))
        else:
            # Specify line with an index
            line = '     %s(%s) = %s,\n' % (key, i, self.ConvertToText(val))
        # Insert the line.
        self.lines = self.lines[:iend] + [line] + self.lines[iend:]
        # Update the namelist indices.
        self.ibeg[igrp+1:] += 1
        self.iend[igrp:]   += 1

    # Set a key
    def SetKeyInLine(self, line, key, val, i=None):
        """Set the value of a key in a line if the key is already in the line

        :Call:
            >>> q, line = nml.SetKeyInLine(line, key, val, i=None)
        :Inputs:
            *nml*: :class:`cape.filecntl.namelist2.Namelist2`
                Interface to namelist with repeated lists
            *line*: :class:`str`
                A line of text that may or may not contain the value of *key*
            *key*: :class:`str`
                Name of key
            *val*: :class:`str` | :class:`float` | :class:`int` | :class:`bool`
                Value of the key, if found
            *i*: {``None``} | ``":"`` | :class:`int`
                Index to use in the namelist, e.g. "BCPAR(*i*)"
        :Outputs:
            *q*: :class:`bool`
                Whether or not the key was found in the line
            *line*: :class:`str`
                New version of the line with *key* reset to *val*
        :Versions:
            * 2016-01-29 ``@ddalle``: Version 1.0
            * 2016-08-29 ``@ddalle``: Added index capability
        """
        # Check if the key is present in the line of the text.
        if key not in line:
            return False, line
        # Initialize prior and remaining text
        tbeg = ""
        tend = line
        # Loop through keys in this line
        while True:
            # Read the first key in the remaining line.
            try:
                txt, ki, vi, ii = self.PopLine(tend)
            except Exception as e:
                raise ValueError(
                    ("Failure reading line or partial line:\n") +
                    ("  '%s'\n" % tend) +
                    ("Original error:\n") +
                    ("  '%s'" % e.message))
            # Check if the line is empty.
            if ki is None:
                # No match in this line.
                return False, line
            # Check if the key matches the target.
            if ki.lower() == key.lower() and ii == i:
                # Match found; exit and remember remaining text
                tbeg += tend[:tend.index(ki)]
                tend = txt
                break
            # Check if the line is empty.
            if txt == "":
                # No match in this line.
                return False, line
            # Otherwise, append to the prefix text and keep looking.
            tbeg += tend[:tend.index(txt)]
            # Update the text remaining
            tend = txt
        # If the value is ``None``, delete the entry.
        if val is None:
            # Use the beginning and remaining text Only
            line = "%s%s\n" % (tbeg, tend.lstrip())
        else:
            # Convert value to text
            sval = self.ConvertToText(val)
            # Check for index
            if i is None:
                # No index
                line = "%s%s = %s,%s\n" % (tbeg, key, sval, tend)
            else:
                # Set an index as well
                line = "%s%s(%s) = %s,%s\n" % (tbeg, key, i, sval, tend)
        return True, line

    # Pop line
    def PopLine(self, line):
        r"""Read the left-most key from line and return rest of line

        :Call:
            >>> txt, key, val, i = nml.PopLine(line)
        :Inputs:
            *nml*: :class:`cape.filecntl.namelist2.Namelist2`
                Interface to namelist with repeated lists
            *line*: :class:`str`
                One line of namelist text
        :Outputs:
            *txt*: :class:`str`
                Remaining text in *line* after first key has been read
            *key*: :class:`str`
                Name of first key read from *line*
            *val*: ``None`` | :class:`str`
                Raw (unconverted) value of *key*
            *i*: {``None``} | ``':"`` | :class:`int`
                Vector index if specified
        :Versions:
            * 2016-01-29 ``@ddalle``: Version 1.0
            * 2016-08-29 ``@ddalle``: Version 1.1
                - Add indices, e.g. BCPAR(2)
        """
        # Strip line
        txt = line.strip()
        # Check for comment
        if txt.startswith('!'):
            return '', None, None, None
        # Check for start of namelist
        if txt and txt[0] in ["$", "&"]:
            # Get the stuff.
            V = line.split()
            # Check for remaining stuff to process.
            if len(V) > 1:
                # Process the rest of the line
                txt = ' '.join(V[1:])
            else:
                # Nothing else in the line
                txt = ''
        # Check for empty key
        if txt == "":
            return txt, None, None, None
        # Split on the equals signs
        vals = txt.split("=")
        # Remaining text
        txt = '='.join(vals[1:])
        # Get the name of the key.
        key = vals[0].strip()
        # Attempt to split for index
        K = key.split('(')
        # Check for successful split
        if len(K) > 1:
            # Split by key and index
            key = K[0]
            # Template: "PAR(3) =" or "PAR(:) ="
            i = K[1].rstrip(')')
            # Check for ':'
            if i != ':': i = int(i)
        else:
            # No index
            i = None
        # Deal with quotes or no quotes
        if len(vals) == 1:
            # No value, last key in the line
            txt = ''
            val = None
        elif len(vals) == 2:
            # Last value in the line
            txt = ''
            val = vals[1].rstrip(',').strip()
            # Check for trivial value
            if val == "": val = None
        elif txt.startswith('"'):
            # Check for a second quote
            if '"' not in txt[1:]:
                # Unterminated string
                raise ValueError(
                    "Namelist line '%s' could not be interpreted" % line)
            # Find it
            iq = txt[1:].index('"') + 1
            # Split of at this point
            val = txt[1:iq]
            # Remaining text (?)
            if len(txt) > iq+1:
                txt = txt[iq+1:]
            else:
                txt = ''
        elif txt.startswith("'"):
            # Check for a second quote
            if "'" not in txt[1:]:
                # Unterminated string
                raise ValueError(
                    "Namelist line '%s' could not be interpreted" % line)
            # Find it
            iq = txt[1:].index("'") + 1
            # Split of at this point
            val = txt[1:iq]
            # Remaining text (?)
            if len(txt) > iq+1:
                txt = txt[iq+1:]
            else:
                txt = ''
        else:
            # Read until just before the next '='
            subvals = vals[1].split(',')
            # Rejoin but without name of next key
            val = ','.join(subvals[:-1])
            # Remaining text
            txt = subvals[-1] + '=' + '='.join(vals[2:])
        # Ouptut
        return txt, key, val, i

    # Conversion
    def ConvertToVal(self, val):
        r"""Convert text to Python based on a series of rules

        :Call:
            >>> v = nml.ConvertToVal(val)
        :Inputs:
            *nml*: :class:`cape.filecntl.namelist.Namelist`
                File control instance for :file:`fun3d.nml`
            *val*: :class:`str` | :class:`unicode`
                Text of the value from file
        :Outputs:
            *v*: ``str`` | ``int`` | ``float`` | ``bool`` | ``list``
                Evaluated value of the text
        :Versions:
            * 2015-10-16 ``@ddalle``: Version 1.0
            * 2016-01-29 ``@ddalle``: Added boolean shortcuts, ``.T.``
        """
        # Check inputs.
        if type(val).__name__ not in ['str', 'unicode']:
            # Not a string; return as is.
            return val
        # Split to parts
        V = val.split(',')
        # Check the value.
        try:
            # Check the value.
            if ('"' in val) or ("'" in val):
                # It's a string.  Remove the quotes.
                return eval(val)
            elif val.lower() in [".false.", ".f."]:
                # Boolean
                return False
            elif val.lower() in [".true.", ".t."]:
                # Boolean
                return True
            elif len(V) == 0:
                # Nothing here.
                return None
            elif len(V) == 1:
                # Convert to float/integer
                return eval(val)
            else:
                # List
                return [eval(v) for v in V]
        except Exception:
            # Give it back, whatever it was.
            return val

    # Conversion to text
    def ConvertToText(self, v):
        """Convert a scalar value to text to write in the namelist file

        :Call:
            >>> val = nml.ConvertToText(v)
        :Inputs:
            *nml*: :class:`cape.filecntl.namelist2.Namelist2`
                File control instance for old-style Fortran namelist
            *v*: :class:`str` | :class:`int` | :class:`float` | :class:`list`
                Evaluated value of the text
        :Outputs:
            *val*: :class:`str` | :class:`unicode`
                Text of the value from file
        :Versions:
            * 2015-10-16 ``@ddalle``: Version 1.0
        """
        # Get the type
        t = type(v).__name__
        # Form the output line.
        if t in ['str', 'unicode']:
            # Force quotes
            return "'%s'" % v
        elif t in ['bool'] and v:
            # Boolean
            return ".T."
        elif t in ['bool']:
            # Boolean
            return ".F."
        elif type(v).__name__ in ['list', 'ndarray']:
            # List (convert to string first)
            V = [str(vi) for vi in v]
            return ", ".join(V)
        else:
            # Use the built-in string converter
            return str(v)


# class Namelist2
<|MERGE_RESOLUTION|>--- conflicted
+++ resolved
@@ -21,17 +21,11 @@
 multiple namelists with the same title.  This is particularly important
 for Overflow, which has ``GRDNAM``, ``BCINP``, and other sections
 defined for each structured grid.  These modules should be combined as
-<<<<<<< HEAD
-the differing namelist syntaxes are actually part of one file convention.
-
-This function provides a class :class:`Namelist2` that can both read and set
-=======
 the differing namelist syntaxes are actually part of one file
 convention.
 
 This function provides a class
 :class:`cape.filecntl.namelist2.Namelist2` that can both read and set
->>>>>>> 66ee2ca8
 values in the namelist.  The key functions are
 
     * :func:`Namelist2.GetKeyFromGroupName`
