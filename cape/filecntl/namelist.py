--- conflicted
+++ resolved
@@ -169,11 +169,7 @@
     # Function to set generic values, since they have the same format.
     def SetVar(self, sec, name, val, k=None, **kw):
         r"""Set generic ``fun3d.nml`` variable value
-<<<<<<< HEAD
-        
-=======
-
->>>>>>> 66ee2ca8
+
         :Call:
             >>> nml.SetVar(sec, name, val)
             >>> nml.SetVar(sec, name, val, k)
@@ -358,11 +354,7 @@
             for k, v in opts[sec].items():
                 # Set the value.
                 self.SetVar(sec, k, v)
-<<<<<<< HEAD
-                
-=======
-
->>>>>>> 66ee2ca8
+
     # Add a section
     def AddSection(self, sec):
         r"""Add a section to the namelist interface
