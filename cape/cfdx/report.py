r"""
Automated CFD report interface

The Cape module for generating automated results reports using PDFLaTeX
<<<<<<< HEAD
provides a single class :class:`cape.cfdx.report.Report`, which creates a
handle for the ``tex`` file and creates folders containing individual figures
for each case. The :class:`cape.cfdx.report.Report` class is a sort of
dual-purpose object that contains a file interface using :class:`cape.tex.Tex`
combined with a capability to create figures for each case or sweep of cases
mostly based on :mod:`cape.cfdx.dataBook`.
=======
provides a single class :class:`cape.cfdx.report.Report`, which creates
a handle for the ``tex`` file and creates folders containing individual
figures for each case. The :class:`cape.cfdx.report.Report` class is a
sort of dual-purpose object that contains a file interface using
:class:`cape.filecntl.tex.Tex` combined with a capability to create
figures for each case or sweep of cases mostly based on
:mod:`cape.cfdx.dataBook`.
>>>>>>> 19da27f6

An automated report is a multi-page PDF generated using PDFLaTeX.
Usually, each CFD case has one or more pages dedicated to results for
that case. The user defines a list of figures, each with its own list of
subfigures, and these are generated for each case in the run matrix
(subject to any command-line constraints the user may specify). Types of
subfigures include

    * Table of the values of the input variables for this case
    * Table of force and moment values and statistics
    * Iterative histories of forces or moments (for one or more coefficients)
    * Iterative histories of residuals
    * Images using a Tecplot layout
    * Many more

In addition, the user may also define "sweeps," which analyze groups of
cases defined by user-specified constraints. For example, a sweep may be
used to plot results as a function of Mach number for sets of cases
having matching angle of attack and sideslip angle. When using a sweep,
the report contains one or more pages for each sweep (rather than one or
more pages for each case).

Reports are usually created using system commands of the following
format.

    .. code-block: console

        $ cape --report

The basis report class contains almost all of the capabilities needed
for generating the reports, and so the derivative classes such as
:class:`cape.pycart.report.Report`, :class:`caep.pyfun.report.Report`,
and :class:`cape.pyover.report.Report` contain very little additional
content.

The class has an immense number of methods, which can be somewhat
grouped into bookkeeping methods and plotting methods. The main
user-facing methods are :func:`cape.cfdx.report.Report.UpdateCases` and
:func:`cape.cfdx.report.Report.UpdateSweep`. Each
:ref:`type of subfigure <cape-json-ReportSubfigure>` has its own method,
for example :func:`cape.cfdx.report.Report.SubfigPlotCoeff` for
``"PlotCoeff"``  or :func:`cape.cfdx.report.Report.SubfigPlotL2` for
``"PlotL2"``.

:See also:
    * :mod:`cape.cfdx.options.Report`
    * :class:`cape.cfdx.dataBook.DBComp`
    * :class:`cape.cfdx.dataBook.CaseFM`
    * :class:`cape.cfdx.lineLoad.DBLineLoad`

"""

# Standard library modules
import ast
import glob
import json
import os
import re
import shutil

# Third-party modules
import numpy as np
from numpy import sqrt, sin, cos, tan, exp

# Local modules
from ..filecntl import tex
from .. import tar
from .bin import pvpython
from ..filecntl.tecplot import ExportLayout, Tecscript
from .. import plt


# List of math functions
_MATH_FUNCTIONS = (sqrt, sin, cos, tan, exp)



# Class to interface with report generation and updating.
class Report(object):
    r"""Interface for automated report generation

    :Call:
        >>> R = Report(cntl, rep)
    :Inputs:
        *cntl*: :class:`cape.cntl.Cntl`
            CAPE run matrix control instance
        *rep*: :class:`str`
            Name of report to update
    :Outputs:
        *R*: :class:`cape.cfdx.report.Report`
            Automated report interface
        *R.cntl*: :class:`cape.cntl.Cntl`
            Overall solver control interface
        *R.rep*: :class:`str`
            Name of report, same as *rep*
        *R.opts*: :class:`cape.cfdx.options.Report.Report`
            Options specific to report *rep*
        *R.cases*: :class:`dict` (:class:`cape.tex.Tex`)
            Dictionary of LaTeX handles for each single-case page
        *R.sweeps*: :class:`dict` (:class:`cape.tex.Tex`)
            Dictionary of LaTeX handles for each single-sweep page
        *R.tex*: :class:`cape.tex.Tex`
            Handle to main LaTeX file
    :Versions:
        * 2015-03-10 ``@ddalle``: v1.0
        * 2015-10-15 ``@ddalle``: v1.1; ``cfdx`` version
    """
  # ==================
  # Standard Functions
  # ==================
  # <
    # Initialization method
    def __init__(self, cntl, rep):
        r"""Initialization method"""
        # Save the interface
        self.cntl = cntl
        # Check for this report.
        if rep not in cntl.opts.get_ReportList():
            # Raise an exception
            raise KeyError("No report named '%s'" % rep)
        # Go to home folder.
        fpwd = os.getcwd()
        os.chdir(cntl.RootDir)
        # Create the report folder if necessary.
        if not os.path.isdir('report'): cntl.mkdir('report')
        # Set the umask.
        os.umask(cntl.opts.get_umask())
        # Go into the report folder.
        os.chdir('report')
        # Get the options and save them.
        self.rep = rep
        self.opts = cntl.opts['Report'][rep]
        # Initialize a dictionary of handles to case LaTeX files
        self.sweeps = {}
        self.cases = {}
        # Read the file if applicable
        self.OpenMain()
        # Return
        os.chdir(fpwd)

    # String conversion
    def __repr__(self):
        r"""String/representation method

        :Versions:
            * 2015-10-16 ``@ddalle``: v1.0
        """
        return '<cape.cfdx.report("%s")>' % self.rep
    # Copy the function
    __str__ = __repr__
  # >

  # ================
  # Folder Functions
  # ================
  # <
    # Make a folder
    def mkdir(self, fdir):
        r"""Create a folder with the correct umask

        Relies on ``R.umask``

        :Call:
            >>> R.mkdir(fdir)
        :Inputs:
            *R*: :class:`cape.cfdx.report.Report`
                Automated report interface
            *fdir*: :class:`str`
                Name of folder to make
        :Versions:
            * 2015-10-15 ``@ddalle``: First versoin
        """
        # Make the directory.
        self.cntl.mkdir(fdir)

    # Function to go into a folder, respecting archive option
    def cd(self, fdir):
        r"""Interface to :func:`os.chdir`, respecting "Archive" option

        This function can only change one directory at a time.

        :Call:
            >>> R.cd(fdir)
        :Inputs:
            *R*: :class:`cape.cfdx.report.Report`
                Automated report interface
            *fdir*: :class:`str`
                Name of directory to change to
        :Versions:
            * 2015-03-08 ``@ddalle``: v1.0
        """
        # Get archive option.
        q = self.cntl.opts.get_ReportOpt(self.rep, "Archive")
        # Check direction.
        if fdir.startswith('..'):
            # Check archive option.
            if q:
                # Tar and clean up if necessary.
                tar.chdir_up()
            else:
                # Go up a folder.
                os.chdir('..')
        else:
            # Untar if necessary
            tar.chdir_in(fdir)
  # >

  # ===========
  # LaTeX Files
  # ===========
  # <

   # --------------
   # Main .tex File
   # --------------
   # [
    # Function to open the master latex file for this report.
    def OpenMain(self):
        r"""Open the primary LaTeX file or write skeleton if necessary

        :Call:
            >>> R.OpenMain()
        :Inputs:
            *R*: :class:`cape.cfdx.report.Report`
                Automated report interface
        :Versions:
            * 2015-03-08 ``@ddalle``: v1.0
        """
        # Get and save the report file name.
        self.fname = 'report-' + self.rep + '.tex'
        # Go to the report folder.
        fpwd = os.getcwd()
        os.chdir(self.cntl.RootDir)
        os.chdir('report')
        # Check for the file and create if necessary.
        if not os.path.isfile(self.fname): self.WriteSkeleton()
        # Open the interface to the master LaTeX file.
        self.tex = tex.Tex(self.fname)
        # Check quality.
        if len(self.tex.SectionNames) < 5:
            raise IOError("Bad LaTeX file '%s'" % self.fname)
        # Return
        os.chdir(fpwd)

    # Function to create the skeleton for a master LaTeX file
    def WriteSkeleton(self):
        r"""Create and write preamble for master LaTeX file for report

        :Call:
            >>> R.WriteSkeleton()
        :Inputs:
            *R*: :class:`cape.cfdx.report.Report`
                Automated report interface
        :Versions:
            * 2015-03-08 ``@ddalle``: v1.0
        """
        # Go to the report folder.
        fpwd = os.getcwd()
        os.chdir(self.cntl.RootDir)
        os.chdir('report')
        # Create the file (delete if necessary)
        f = open(self.fname, 'w')
        # Write the universal header.
        f.write('%$__Class\n')
        f.write('\\documentclass[letter,10pt]{article}\n\n')
        # Write the preamble.
        f.write('%$__Preamble\n')
        # Margins
        f.write('\\usepackage[margin=0.6in,top=0.7in,headsep=0.1in,\n')
        f.write('    footskip=0.15in]{geometry}\n')
        # Other packages
        f.write('\\usepackage{graphicx}\n')
        f.write('\\usepackage{caption}\n')
        f.write('\\usepackage{subcaption}\n')
        f.write('\\usepackage{hyperref}\n')
        f.write('\\usepackage{fancyhdr}\n')
        f.write('\\usepackage{amsmath}\n')
        f.write('\\usepackage{amssymb}\n')
        f.write('\\usepackage{times}\n')
        f.write('\\usepackage{placeins}\n')
        f.write('\\usepackage[usenames]{xcolor}\n')
        f.write('\\usepackage[T1]{fontenc}\n')
        f.write('\\usepackage[scaled]{beramono}\n\n')

        # Get the title and author and etc.
        fttl  = self.cntl.opts.get_ReportOpt(self.rep, "Title")
        fsttl = self.cntl.opts.get_ReportOpt(self.rep, "Subtitle")
        fauth = self.cntl.opts.get_ReportOpt(self.rep, "Author")
        fafl  = self.cntl.opts.get_ReportOpt(self.rep, "Affiliation")
        flogo = self.cntl.opts.get_ReportOpt(self.rep, "Logo")
        ffrnt = self.cntl.opts.get_ReportOpt(self.rep, "Frontispiece")
        frest = self.cntl.opts.get_ReportOpt(self.rep, "Restriction")
        # Set the title and author.
        f.write('\\title{%s}\n'  % fttl)
        f.write('\\author{%s}\n' % fauth)

        # Format the header and footer
        f.write('\n\\fancypagestyle{pycart}{%\n')
        f.write(' \\renewcommand{\\headrulewidth}{0.4pt}%\n')
        f.write(' \\renewcommand{\\footrulewidth}{0.4pt}%\n')
        f.write(' \\fancyhf{}%\n')
        f.write(' \\fancyfoot[C]{\\textbf{\\textsf{%s}}}%%\n' % frest)
        f.write(' \\fancyfoot[R]{\\thepage}%\n')
        # Check for a logo.
        if flogo is not None and len(flogo) > 0:
            f.write(' \\fancyfoot[L]{\\raisebox{-0.32in}{%\n')
            f.write('  \\includegraphics[height=0.45in]{%s}}}%%\n' % flogo)
        # Finish this primary header/footer format
        f.write('}\n\n')
        # Empty header/footer format for first page
        f.write('\\fancypagestyle{plain}{%\n')
        f.write(' \\renewcommand{\\headrulewidth}{0pt}%\n')
        f.write(' \\renewcommand{\\footrulewidth}{0pt}%\n')
        f.write(' \\fancyhf{}%\n')
        f.write('}\n\n')

        # Small captions if needed
        f.write('\\captionsetup[subfigure]{textfont=sf}\n')
        f.write('\\captionsetup[subfigure]{skip=0pt}\n\n')

        # Macros for setting cases.
        f.write('\\newcommand{\\thecase}{}\n')
        f.write('\\newcommand{\\thesweep}{}\n')
        f.write('\\newcommand{\\setcase}[1]{\\renewcommand{\\thecase}{#1}}\n')
        f.write(
            '\\newcommand{\\setsweep}[1]{\\renewcommand{\\thesweep}{#1}}\n')

        # Actual document
        f.write('\n%$__Begin\n')
        f.write('\\begin{document}\n')

        # Title page
        f.write('\\pagestyle{plain}\n')
        f.write('\\begin{titlepage}\n')
        f.write('\\vskip4ex\n')
        f.write('\\raggedleft\n')
        # Write the title
        f.write('{\\Huge\\sf\\textbf{\n')
        f.write('%s\n' % fttl)
        f.write('}}\n')
        # Write the subtitle
        if fsttl is not None and len(fsttl) > 0:
            f.write('\\vskip2ex\n')
            f.write('{\\Large\\sf\\textit{\n')
            f.write('%s\n' % fsttl)
            f.write('}}\\par\n')
        # Finish the title with a horizontal line
        f.write('\\rule{0.75\\textwidth}{1pt}\\par\n')
        f.write('\\vskip30ex\n')
        # Write the author
        f.write('\\raggedright\n')
        f.write('{\\LARGE\\textrm{\n')
        f.write('%s%%\n' % fauth)
        f.write('}}\n')
        # Write the affiliation
        if fafl is not None and len(fafl) > 0:
            f.write('\\vskip2ex\n')
            f.write('{\\LARGE\\sf\\textbf{\n')
            f.write('%s\n' % fafl)
            f.write('}}\n')
        # Insert the date
        f.write('\\vskip20ex\n')
        f.write('{\\LARGE\\sf\\today}\n')
        # Insert the frontispiece
        if ffrnt is not None and len(ffrnt) > 0:
            f.write('\\vskip20ex\n')
            f.write('\\raggedleft\n')
            f.write('\\includegraphics[height=2in]{%s}\n' % ffrnt)
        # Close the tile page
        f.write('\\end{titlepage}\n')
        f.write('\\pagestyle{pycart}\n\n')

        # Skeleton for the sweep
        f.write('%$__Sweeps\n\n')

        # Skeleton for the main part of the report.
        f.write('%$__Cases\n')

        # Termination of the report
        f.write('\n%$__End\n')
        f.write('\\end{document}\n')

        # Close the file.
        f.close()

        # Return
        os.chdir(fpwd)
   # ]

   # -----------------
   # Folder .tex Files
   # -----------------
   # [
    # Function to write skeleton for a case.
    def WriteCaseSkeleton(self, i):
        r"""Initialize LaTeX file for case *i*

        :Call:
            >>> R.WriteCaseSkeleton(i, frun)
        :Inputs:
            *R*: :class:`cape.cfdx.report.Report`
                Automated report interface
            *i*: :class:`int`
                Case index
        :Versions:
            * 2014-03-08 ``@ddalle``: v1.0
            * 2015-10-15 ``@ddalle``: v1.1; ``cfdx`` version
        """
        # Get the name of the case
        frun = self.cntl.x.GetFullFolderNames(i)
        # Check for the ShowCase option
        qnum = self.cntl.opts.get_ReportOpt(self.rep, "ShowCaseNumber")

        # Create the file (delete if necessary)
        f = open(self.fname, 'w')

        # Make sure no spilling of figures onto other pages
        f.write('\n\\FloatBarrier\n')

        # Write the header.
        f.write('\\clearpage\n')
        f.write('\\setcase{%s}\n' % frun.replace('_', '\\_'))
        f.write('\\phantomsection\n')
        f.write('\\addcontentsline{toc}{section}{\\texttt{\\thecase}}\n')
        # Check if we should write the case number
        if qnum:
            # Add case number
            f.write(
                '\\fancyhead[L]{(\\textbf{Case %s}) \\texttt{\\thecase}}\n\n'
                % i)
        else:
            # Write case name without case number
            f.write('\\fancyhead[L]{\\texttt{\\thecase}}\n\n')

        # Empty section for the figures
        f.write('%$__Figures\n')
        f.write('\n')

        # Close the file.
        f.close()

    # Function to write skeleton for a sweep
    def WriteSweepSkeleton(self, fswp, i):
        r"""Initialize LaTeX file for sweep *fswp* beginning w/ case *i*

        :Call:
            >>> R.WriteSweepSkeleton(fswp, i)
        :Inputs:
            *R*: :class:`cape.cfdx.report.Report`
                Automated report interface
            *i*: :class:`int`
                Case index
        :Versions:
            * 2015-05-29 ``@ddalle``: v1.0
            * 2015-10-15 ``@ddalle``: Generic version
        """
        # Get the name of the case.
        frun = self.cntl.DataBook.x.GetFullFolderNames(i)

        # Create the file (delete if necessary)
        f = open(self.fname, 'w')

        # Write the header.
        f.write('\n\\clearpage\n')
        f.write('\\setcase{%s}\n' % frun.replace('_', '\\_'))
        f.write('\\setsweep{%s}\n' % fswp)
        f.write('\\phantomsection\n')
        f.write('\\fancyhead[L]{\\texttt{\\thesweep/\\thecase}}\n')
        f.write('\\fancyhead[R]{}\n\n')

        # Set the table of contents entry.
        f.write('\\addcontentsline{toc}{section}')
        f.write('{\\texttt{\\thesweep/\\thecase}}\n')

        # Empty section for the figures
        f.write('%$__Figures\n')
        f.write('\n')

        # Close the file.
        f.close()

    # Function to set the upper-right header
    def SetHeaderStatus(self, i):
        r"""Set header to state iteration progress and summary status

        :Call:
            >>> R.SetHeaderStatus(i)
        :Inputs:
            *R*: :class:`cape.cfdx.report.Report`
                Automated report interface
            *i*: :class:`int`
                Case index
        :Versions:
            * 2014-03-08 ``@ddalle``: v1.0
        """
        # Get case current iteration
        n = self.cntl.CheckCase(i)
        # Get case number of required iterations
        nMax = self.cntl.GetLastIter(i)
        # Get status
        sts = self.cntl.CheckCaseStatus(i)
        # Form iteration string
        if n is None:
            # Unknown.
            fitr = '-/%s' % self.cntl.opts.get_PhaseIters(-1)
        elif int(n) == n:
            # Use an integer iteration number
            fitr = '%i/%s' % (int(n), nMax)
        else:
            # Use the values.
            fitr = '%s/%s' % (n, nMax)
        # Form string for the status type
        if sts == "PASS":
            # Set green
            fsts = '\\color{green}\\textbf{PASS}'
        elif sts == "ERROR":
            # Set red
            fsts = '\\color{red}\\textbf{ERROR}'
        else:
            # No color (black)
            fsts = '\\textbf{%s}' % sts
        # Form the line.
        line = '\\fancyhead[R]{\\textsf{%s, \\large%s}}\n' % (fitr, fsts)
        # Put the line into the text.
        self.cases[i].ReplaceOrAddLineToSectionStartsWith(
            '_header', '\\fancyhead[R]', line, -1)
        # Update sections.
        self.cases[i].UpdateLines()
   # ]
  # >

  # ================
  # Update Functions
  # ================
  # <

   # ---------------
   # General Updates
   # ---------------
   # [
    # Function to update report
    def UpdateReport(self, **kw):
        r"""Update a report based on the list of figures

        :Call:
            >>> R.UpdateReport(I)
            >>> R.UpdateReport(cons=[])
        :Inputs:
            *R*: :class:`cape.cfdx.report.Report`
                Automated report interface
            *I*: :class:`list`\ [:class:`int`]
                List of case indices
            *cons*: :class:`list`\ [:class:`str`]
                List of constraints to define what cases to update
        :Versions:
            * 2015-05-22 ``@ddalle``: v1.0
        """
        # Get list of indices.
        I = self.cntl.x.GetIndices(**kw)
        # Check for force update
        force = kw.get("force", False)
        # Update any sweep figures.
        self.UpdateSweeps(I, force)
        # Update any case-by-case figures.
        if self.HasCaseFigures():
            self.UpdateCases(I, force)
        # Check for no compile
        compil = kw.get("compile", True)
        # If compile requested
        if compil:
            # Write the file.
            self.tex.Write()
            # Compile it.
            print("Compiling...")
            self.tex.Compile(False)
            # Need to compile twice for links
            print("Compiling...")
            self.tex.Compile(False)
        # Clean up
        print("Cleaning up...")
        # Clean up sweeps
        self.CleanUpSweeps(I=I)
        # Clean up cases
        if self.HasCaseFigures():
            self.CleanUpCases(I=I)
        # Get other 'report-*.*' files.
        fglob = glob.glob('%s*' % self.fname[:-3])
        # Delete most of them.
        for f in fglob:
            # Check for the two good ones.
            if f[-3:] in ['tex', 'pdf']: continue
            # Else remove it.
            os.remove(f)

    # Check for any case figures
    def HasCaseFigures(self):
        r"""Check if there are any case figures for this report

        :Call:
            >>> q = R.HasCaseFigures()
        :Inputs:
            *R*: :class:`cape.cfdx.report.Report`
                Automated report interface
        :Outputs:
            *q*: :class:`bool`
                Whether any of report's figure lists has nonzero length
        :Versions:
            * 2015-06-03 ``@ddalle``: v1.0
        """
        # Get the three sets of lists.
        cfigs = self.cntl.opts.get_ReportOpt(self.rep, "Figures")
        zfigs = self.cntl.opts.get_ReportOpt(self.rep, "ZeroFigures")
        efigs = self.cntl.opts.get_ReportErrorFigures(self.rep)
        # Check if any of them have nozero length.
        return (
            len(cfigs) > 0) or (len(efigs) > 0) or (len(zfigs) > 0)

    # Function to update sweeps
    def UpdateSweeps(self, I=None, cons=[], force=False, **kw):
        r"""Update pages of the report related to data book sweeps

        :Call:
            >>> R.UpdateSweeps(I=None, cons=[], **kw)
        :Inputs:
            *R*: :class:`cape.cfdx.report.Report`
                Automated report interface
            *I*: :class:`list`\ [:class:`int`]
                List of case indices
            *cons*: :class:`list`\ [:class:`str`]
                List of constraints to define what cases to update
            *force*: ``False`` | :class:`bool`
                Force update flag
        :Versions:
            * 2015-05-28 ``@ddalle``: v1.0
        """
        # Clear out the lines.
        if 'Sweeps' in self.tex.Section:
            del self.tex.Section['Sweeps'][1:-1]
        # Get sweeps
        fswps = self.cntl.opts.get_ReportOpt(self.rep, "Sweeps")
        # Exit if no sweeps
        if fswps is None:
            return
        # Check for a list
        if not isinstance(fswps, (list, np.ndarray)):
            fswps = [fswps]
        # Loop through the sweep figures.
        for fswp in fswps:
            # Update the figure.
            self.UpdateSweep(fswp, I=I, cons=cons, force=force)
        # Update the text.
        self.tex._updated_sections = True
        self.tex.UpdateLines()
        # Master file location
        os.chdir(self.cntl.RootDir)
        os.chdir('report')

    # Function to update report for several cases
    def UpdateCases(self, I=None, force=False, **kw):
        r"""Update several cases and add the lines to the master LaTeX file

        :Call:
            >>> R.UpdateCases(I=None, **kw)
        :Inputs:
            *R*: :class:`cape.cfdx.report.Report`
                Automated report interface
            *I*: :class:`list`\ [:class:`int`]
                List of case indices
            *cons*: :class:`list`\ [:class:`str`]
                List of constraints to define what cases to update
            *force*: ``False`` | :class:`bool`
                Force update flag
        :Versions:
            * 2015-03-10 ``@ddalle``: v1.0
            * 2015-05-22 ``@ddalle``: v1.1; move compile call
        """
        # Check for use of constraints instead of direct list.
        I = self.cntl.x.GetIndices(I=I, **kw)
        # Clear out the lines.
        del self.tex.Section['Cases'][1:-1]
        # Loop through those cases.
        for i in I:
            # Update the case
            self.UpdateCase(i, force=force)
        # Update the text.
        self.tex._updated_sections = True
        self.tex.UpdateLines()
        # Master file location
        os.chdir(self.cntl.RootDir)
        os.chdir('report')
   # ]

   # -------------------
   # Case/Sweep Updaters
   # -------------------
   # [
    # Function to update a sweep
    def UpdateSweep(self, fswp, I=None, cons=[], force=False):
        r"""Update the pages of a sweep

        :Call:
            >>> R.UpdateSweep(fswp, I)
        :Inputs:
            *R*: :class:`cape.cfdx.report.Report`
                Automated report interface
            *fswp*: :class:`str`
                Name of sweep to update
            *I*: :class:`list`\ [:class:`int`]
                List of case indices
            *cons*: :class:`list`\ [:class:`str`]
                List of constraints to define what cases to update
            *force*: ``False`` | :class:`bool`
                Force update flag
        :Versions:
            * 2015-05-29 ``@ddalle``: v1.0
            * 2015-06-11 ``@ddalle``: Added minimum cases per page
        """
        # Divide the cases into sweeps.
        J = self.GetSweepIndices(fswp, I, cons)
        # Minimum number of cases per page
        nMin = self.cntl.opts.get_SweepOpt(fswp, 'MinCases')
        # Add a marker in the main document for this sweep.
        self.tex.Section['Sweeps'].insert(-1, '%%!_%s\n' % fswp)
        # Save current location
        fpwd = os.getcwd()
        # Go to report folder.
        os.chdir(self.cntl.RootDir)
        os.chdir('report')
        # Initialize sweep TeX handles.
        self.sweeps[fswp] = {}
        # Name of sweep folder.
        fdir = 'sweep-%s' % fswp
        # Create folder if necessary.
        if not os.path.isdir(fdir):
            self.mkdir(fdir)
        # Enter the sweep folder.
        os.chdir(fdir)
        # Loop through pages.
        for i in range(len(J)):
            # Check for enough cases to report a sweep.
            if len(J[i]) < nMin: continue
            # Update the sweep page.
            self.UpdateSweepPage(fswp, J[i], force=force)
        # Return to original directory
        os.chdir(fpwd)

    # Update a page for a single sweep
    def UpdateSweepPage(self, fswp, I, IT=[], force=False):
        r"""Update one page of a sweep for an automatic report

        :Call:
            >>> R.UpdateSweepPage(fswp, I, IT=[])
        :Inputs:
            *R*: :class:`cape.cfdx.report.Report`
                Automated report interface
            *fswp*: :class:`str`
                Name of sweep to update
            *I*: :class:`numpy.ndarray`\ [:class:`int`]
                List of cases in this sweep
            *IT*: :class:`list` (:class:`numpy.ndarray`\ [:class:`int`])
                List of correspond indices for each target
            *force*: ``False`` | :class:`bool`
                Force update flag
        :Versions:
            * 2015-05-29 ``@ddalle``: v1.0
        """
        # --------
        # Checking
        # --------
        # Save location
        fpwd = os.getcwd()
        # Get the case names in this sweep.
        fdirs = self.cntl.DataBook.x.GetFullFolderNames(I)
        # Split group and case name for first case in the sweep.
        fgrp, fdir = os.path.split(fdirs[0])
        # Use the first case as the name of the subsweep.
        frun = os.path.join(fgrp, fdir)
        # Status update
        print('%s/%s' % (fswp, frun))
        # Make sure group folder exists.
        if not os.path.isdir(fgrp): self.mkdir(fgrp)
        # Go into the group folder.
        os.chdir(fgrp)
        # Create the case folder if necessary.
        if not (os.path.isfile(fdir+'.tar') or os.path.isdir(fdir)):
            self.mkdir(fdir)
        # Go into the folder.
        self.cd(fdir)
        # Add a line to the master document.
        self.tex.Section['Sweeps'].insert(
            -1, '\\input{sweep-%s/%s/%s}\n' % (fswp, frun, self.fname))
        # -------------
        # Initial setup
        # -------------
        # Create the tex file.
        self.WriteSweepSkeleton(fswp, I[0])
        # Create the TeX handle.
        self.sweeps[fswp][I[0]] = tex.Tex(fname=self.fname)
        # -------
        # Figures
        # -------
        # Save the subfigures
        self.SaveSubfigs(I, fswp)
        # Get the figures.
        figs = self.cntl.opts.get_SweepOpt(fswp, "Figures")
        # Loop through the figures.
        for fig in figs:
            # Update the figure.
            self.UpdateFigure(fig, I, fswp, force=force)
        # -----
        # Write
        # -----
        # Write the updated lines.
        self.sweeps[fswp][I[0]].Write()
        # Go home.
        os.chdir(fpwd)

    # Get appropriate list of figures
    def GetFigureList(self, i, fswp=None):
        r"""Get list of figures for a report or sweep page

        :Call:
            >>> figs = R.GetFigureList(i)
            >>> figs = R.GetFigureList(I, fswp)
        :Inputs:
            *i*: :class:`int`
                Case index
            *I*: :class:`numpy.ndarray`\ [:class:`int`]
                List of case indices
            *fswp*: :class:`str`
                Name of sweep
        :Outputs:
            *figs*: :class:`list`
                List of figure names
        :Versions:
            * 2017-05-27 ``@ddalle``: v1.0
        """
        # Check for sweep
        if fswp is None:
            # Get the actual iteration number.
            n = self.cntl.CheckCase(i)
            # Get required number of iterations for report
            nMin = self.cntl.opts.get_ReportOpt(self.rep, "MinIter")
            # Move on if iteration count not yet achieved
            if (nMin is not None) and ((n is None) or (n < nMin)):
                # Go home and quit.
                return []
            # Check status.
            sts = self.cntl.CheckCaseStatus(i)
            # Call `qstat` if needed.
            if (sts == "INCOMP") and (n is not None):
                # Check the current queue
                sts = self.cntl.CheckCaseStatus(i, auto=True)
            # Get the figure list
            if n:
                # Nominal case with some results
                figs = self.cntl.opts.get_ReportOpt(self.rep, "Figures")
            elif sts == "ERROR":
                # Get the figures for FAILed cases
                figs = self.cntl.opts.get_ReportErrorFigures(self.rep)
            else:
                # No FAIL file, but no iterations
                figs = self.cntl.opts.get_ReportOpt(self.rep, "ZeroFigures")
        else:
            # Get the list of sweep figures
            figs = self.cntl.opts.get_SweepOpt(fswp, "Figures")
        # Output
        return figs

    # Function to create the file for a case
    def UpdateCase(self, i, force=False):
        r"""Open, create if necessary, and update LaTeX file for a case

        :Call:
            >>> R.UpdateCase(i)
        :Inputs:
            *R*: :class:`cape.cfdx.report.Report`
                Automated report interface
            *i*: :class:`int`
                Case index
            *force*: ``False`` | :class:`bool`
                Force update flag
        :Versions:
            * 2015-03-08 ``@ddalle``: v1.0
        """
        # --------
        # Checking
        # --------
        # Get the case name.
        fgrp = self.cntl.x.GetGroupFolderNames(i)
        fdir = self.cntl.x.GetFolderNames(i)
        # Go to the report directory if necessary.
        fpwd = os.getcwd()
        os.chdir(self.cntl.RootDir)
        os.chdir('report')
        # Create the folder if necessary.
        if not os.path.isdir(fgrp): self.mkdir(fgrp)
        # Go to the group folder.
        os.chdir(fgrp)
        # Create the case folder if necessary.
        if not (os.path.isfile(fdir+'.tar') or os.path.isdir(fdir)):
            self.mkdir(fdir)
        # Go into the folder.
        self.cd(fdir)
        # ------------
        # Status check
        # ------------
        # Get the actual iteration number.
        n = self.cntl.CheckCase(i)
        # Get required number of iterations for report
        nMin = self.cntl.opts.get_ReportOpt(self.rep, "MinIter")
        # Move on if iteration count not yet achieved
        if (nMin is not None) and ((n is None) or (n < nMin)):
            # Go home and quit.
            os.chdir(fpwd)
            return
        # Check status.
        sts = self.cntl.CheckCaseStatus(i)
        # Call `qstat` if needed.
        if (sts == "INCOMP") and (n is not None):
            # Check the current queue
            sts = self.cntl.CheckCaseStatus(i, auto=True)
        # Get the figure list
        if n:
            # Nominal case with some results
            figs = self.cntl.opts.get_ReportOpt(self.rep, "Figures")
        elif sts == "ERROR":
            # Get the figures for FAILed cases
            figs = self.cntl.opts.get_ReportErrorFigures(self.rep)
        else:
            # No FAIL file, but no iterations
            figs = self.cntl.opts.get_ReportOpt(self.rep, "ZeroFigures")
        # If no figures to run; exit.
        if len(figs) == 0:
            # Go home and quit.
            os.chdir(fpwd)
            return
        # Add the line to the master LaTeX file.
        self.tex.Section['Cases'].insert(
            -1, '\\input{%s/%s/%s}\n' % (fgrp, fdir, self.fname))
        # Status update
        print('%s/%s' % (fgrp, fdir))
        # -------------
        # Initial setup
        # -------------
        # Check for the file.
        if not os.path.isfile(self.fname):
            # Make the skeleton file.
            self.WriteCaseSkeleton(i)
        # Open it.
        self.cases[i] = tex.Tex(self.fname)
        # Set the iteration number and status header.
        self.SetHeaderStatus(i)
        # -------
        # Figures
        # -------
        # Save the subfigures
        self.SaveSubfigs(i)
        # Loop through figures.
        for fig in figs:
            self.UpdateFigure(fig, i, force=force)
        # -----
        # Write
        # -----
        # Write the updated lines.
        self.cases[i].Write()
        # Go home.
        os.chdir(fpwd)
   # ]

   # -------------------------
   # Figure/Subfigure Updaters
   # -------------------------
   # [
    # Function to save the subfigures
    def SaveSubfigs(self, i, fswp=None):
        r"""Save the current text of subfigures

        :Call:
            >>> R.SaveSubfigs(i)
            >>> R.SaveSubfigs(I, fswp)
        :Inputs:
            *R*: :class:`cape.cfdx.report.Report`
                Automated report interface
            *i*: :class:`int`
                Case index
            *I*: :class:`numpy.ndarray`\ [:class:`int`]
                List of case indices
            *fswp*: :class:`str`
                Name of sweep
        :Attributes:
            *R.subfigs*: :class:`dict`\ [:class:`list`]
                List of LaTeX lines in each subfigure by name
        :Versions:
            * 2017-05-27 ``@ddalle``: v1.0
        """
        # -----
        # Setup
        # -----
        # Check for sweep
        if fswp is None:
            # Handle for the case file.
            tx = self.cases[i]
        else:
            # Transfer variable names.
            I, = i
            i = I[0]
            # Handle for the subsweep file.
            tx = self.sweeps[fswp][i]
        # Initialize holder
        self.subfigs = {}
        # Find line numbers of start and end of each subfig
        sfiga = tx.GetIndexStartsWith("\\begin{subfigure}")
        sfigb = tx.GetIndexStartsWith("\\end{subfigure}")
        # Initialize number of subfigs
        nsfig = 0
        # List of figures
        figs = self.GetFigureList(i, fswp=fswp)
        # Loop through figs
        for fig in figs:
            # Loop through subfigs
            for sfig in self.cntl.opts.get_FigOpt(fig, "Subfigures"):
                # Check if the subfigure existed
                if nsfig >= len(sfiga):
                    # No subfigure yet
                    self.subfigs[sfig] = []
                    continue
                # Save lines
                self.subfigs[sfig] = tx.lines[sfiga[nsfig]:sfigb[nsfig]+1]
                # Increase count
                nsfig += 1

    # Function to write a figure.
    def UpdateFigure(self, fig, i, fswp=None, force=False):
        """Write the figure and update the contents as necessary for *fig*

        :Call:
            >>> R.UpdateFigure(fig, i)
            >>> R.UpdateFigure(fig, I, fswp)
        :Inputs:
            *R*: :class:`cape.cfdx.report.Report`
                Automated report interface
            *fig*: :class:`str`
                Name of figure to update
            *i*: :class:`int`
                Case index
            *I*: :class:`numpy.ndarray`\ [:class:`int`]
                List of case indices
            *fswp*: :class:`str`
                Name of sweep
            *force*: ``False`` | :class:`bool`
                Force update flag
        :Versions:
            * 2014-03-08 ``@ddalle``: v1.0
            * 2015-05-29 ``@ddalle``: v1.1; include sweeps
            * 2016-10-25 ``@ddalle``: v1.2; add checks
        """
        # -----
        # Setup
        # -----
        # Check for sweep
        if fswp is None:
            # Handle for the case file.
            tx = self.cases[i]
            tf = tx.Section['Figures']
        else:
            # Transfer variable names.
            I = i
            i = I[0]
            # Handle for the subsweep file.
            tx = self.sweeps[fswp][i]
            tf = tx.Section['Figures']
        # Figure header line
        ffig = '%%<%s\n' % fig
        # Check for the figure.
        if ffig in tf:
            # Get the location.
            ifig = tf.index(ffig)
            # Get the location of the end of the figure.
            ofig = ifig + tf[ifig:].index('%>\n')
            # Delete those lines (to be replaced).
            del tf[ifig:(ofig+1)]
        else:
            # Insert the figure right before the end.
            ifig = len(tf) - 1
        # --------------
        # Initialization
        # --------------
        # Initialize lines
        lines = []
        # Write the header line.
        lines.append(ffig)
        # Start the figure.
        lines.append('\\begin{figure}[!h]\n')
        # Get the optional header
        fhdr = self.cntl.opts.get_FigOpt(fig, "Header")
        if fhdr:
            # Add the header as a semitrivial subfigure.
            lines.append('\\begin{subfigure}[t]{\\textwidth}\n')
            lines.append('\\textbf{\\textit{%s}}\\par\n' % fhdr)
            lines.append('\\end{subfigure}\n')
        # Get figure alignment
        falgn = self.cntl.opts.get_FigOpt(fig, "Alignment")
        if falgn.lower() == "center":
            # Centering
            lines.append('\\centering\n')
        # -------
        # Subfigs
        # -------
        # Update the subfigures.
        if fswp is None:
            # Update case subfigures
            lines += self.UpdateCaseSubfigs(fig, i, force=force)
        else:
            # Update sweep subfigures
            lines += self.UpdateSweepSubfigs(fig, fswp, I, force=force)
        # -------
        # Cleanup
        # -------
        # End the figure for LaTeX
        lines.append('\\end{figure}\n')
        # cape report end figure marker
        lines.append('%>\n\n')
        # Add the lines to the section.
        for line in lines:
            tf.insert(ifig, line)
            ifig += 1
        # Update the section
        tx.Section['Figures'] = tf
        tx._updated_sections = True
        # Synchronize the document
        tx.UpdateLines()

    # Update subfig for case
    def UpdateCaseSubfigs(self, fig, i, force=False):
        r"""Update subfigures for a case figure *fig*

        :Call:
            >>> lines = R.UpdateCaseSubfigs(fig, i)
        :Inputs:
            *R*: :class:`cape.cfdx.report.Report`
                Automated report interface
            *fig*: :class:`str`
                Name of figure to update
            *i*: :class:`int`
                Case index
        :Outputs:
            *lines*: :class:`list`\ [:class:`str`]
                List of lines for LaTeX file
        :Versions:
            * 2015-05-29 ``@ddalle``: v1.0
        """
        # Get list of subfigures.
        sfigs = self.cntl.opts.get_FigOpt(fig, "Subfigures")
        # Initialize lines
        lines = []
        # Get status
        n = self.cntl.CheckCase(i)
        # Read settings
        rc = self.ReadCaseJSON()
        # Loop through subfigs.
        for sfig in sfigs:
            # Check the status (also prints status update)
            q = self.CheckSubfigStatus(sfig, rc, n, force=force)
            # Use a separate function to find the right updater
            lines = self.SubfigSwitch(sfig, i, lines, q)
            # Update the settings
            rc["Status"][sfig] = n
            rc["Subfigures"][sfig] = self.cntl.opts.get_SubfigCascade(sfig)
        # Write the new settings
        self.WriteCaseJSON(rc)
        # Output
        return lines

    # Check status of a subfigure and give status update
    def CheckSubfigStatus(self, sfig, rc, n, force=False):
        r"""Check whether or not to update a subfigure and print status

        :Call:
            >>> q = R.CheckSubfigStatus(sfig, rc, n)
        :Inputs:
            *R*: :class:`cape.cfdx.report.Report`
                Automated report interface
            *sfig*: :class:`str`
                Name of subfigure to check
            *rc*: :class:`dict`
                Dictionary from ``report.json``
            *n*: :class:`int` | ``None``
                Current iteration number
            *force*: ``False`` | :class:`bool`
                Force update flag
        :Outputs:
            *q*: ``True`` | ``False``
                Whether or not to update the subfigure
        :Versions:
            * 2016-10-25 ``@ddalle``: v1.0
        """
        # Get the status options
        stsr = rc.get("Status", {})
        # Check if the subfigure has been handled at all
        if sfig not in stsr:
            # New subfigure
            print("  %s: New subfig at iteration %s" % (sfig, n))
            return True
        # Get the iteration status
        nr = stsr.get(sfig)
        # Check the iteration
        if n != nr:
            # Iteration update
            print("  %s: Update %s --> %s" % (sfig, nr, n))
            return True
        # Get the definition last used to generate this subfig
        defr = rc.get("Subfigures", {}).get(sfig, {})
        # Get the present definition
        defo = self.cntl.opts.get_SubfigCascade(sfig)
        # Compare the subfig definitions
        if defr != defo:
            # Definition changed
            print("  %s: Definition updated" % sfig)
            return True
        # Check for forced
        if force: 
            # Forced update
            print(" %s: Update forced" %sfig)
            return True
        # If reached this point, no update
        return False

    # Point to the correct subfigure updater
    def SubfigSwitch(self, sfig, i, lines, q):
        r"""Switch function to find the correct subfigure function

        This function may need to be defined for each CFD solver

        :Call:
            >>> lines = R.SubfigSwitch(sfig, i, lines, q)
        :Inputs:
            *R*: :class:`cape.cfdx.report.Report`
                Automated report interface
            *sfig*: :class:`str`
                Name of subfigure to update
            *i*: :class:`int`
                Case index
            *lines*: :class:`list`\ [:class:`str`]
                List of lines already in LaTeX file
            *q*: ``True`` | ``False``
                Whether or not to regenerate subfigure
        :Outputs:
            *lines*: :class:`list`\ [:class:`str`]
                Updated list of lines for LaTeX file
        :Versions:
            * 2016-10-25 ``@ddalle``: v1.0, from :func:`UpdateSubfig`
        """
        # Get the base type.
        btyp = self.cntl.opts.get_SubfigBaseType(sfig)
        # Process it.
        if btyp == 'Conditions':
            # Get the content.
            lines += self.SubfigConditions(sfig, i, q)
        elif btyp == 'Summary':
            # Get the force and/or moment summary
            lines += self.SubfigSummary(sfig, i, q)
        elif btyp == 'PlotCoeff':
            # Get the force or moment history plot
            lines += self.SubfigPlotCoeff(sfig, i, q)
        elif btyp == 'PlotLineLoad':
            # Plot a sectional loads plot
            lines += self.SubfigPlotLineLoad(sfig, i, q)
        elif btyp == 'PlotL1':
            # Get the residual plot
            lines += self.SubfigPlotL1(sfig, i, q)
        elif btyp == 'PlotL2':
            # Get the global residual plot
            lines += self.SubfigPlotL2(sfig, i, q)
        elif btyp == ['PlotResid', 'PlotTurbResid', 'PlotSpeciesResid']:
            # Plot generic residual
            lines += self.SubfigPlotResid(sfig, i, q)
        elif btyp == 'Paraview':
            # Get the Paraview layout view
            lines += self.SubfigParaviewLayout(sfig, i, q)
        elif btyp == 'Tecplot':
            # Use a Tecplot layout
            lines += self.SubfigTecplotLayout(sfig, i, q)
        elif btyp == 'Image':
            # Coy an image
            lines += self.SubfigImage(sfig, i, q)
        else:
            print("  %s: No function for subfigure type '%s'" % (sfig, btyp))
        # Output
        return lines

    # Update subfig for a sweep
    def UpdateSweepSubfigs(self, fig, fswp, I, force=False):
        r"""Update subfigures for a sweep figure *fig*

        :Call:
            >>> lines = R.UpdateSweepSubfigs(fig, fswp, I)
        :Inputs:
            *R*: :class:`cape.cfdx.report.Report`
                Automated report interface
            *fig*: :class:`str`
                Name of figure to update
            *fswp*: :class:`str`
                Name of sweep
            *I*: :class:`numpy.ndarray`\ [:class:`int`]
                List of case indices in the subsweep
            *force*: ``False`` | :class:`bool`
                Force update flag
        :Outputs:
            *lines*: :class:`list`\ [:class:`str`]
                List of lines for LaTeX file
        :Versions:
            * 2015-05-29 ``@ddalle``: v1.0
            * 2016-10-25 ``@ddalle``: v1.1; move some to SubfigSwitch()
        """
        # Get list of subfigures.
        sfigs = self.cntl.opts.get_FigOpt(fig, "Subfigures")
        # Initialize lines
        lines = []
        # Read settings
        rc = self.ReadCaseJSON()
        # Get primary constraints
        EqCons   = self.cntl.opts.get_SweepOpt(fswp, "EqCons")
        TolCons  = self.cntl.opts.get_SweepOpt(fswp, "TolCons")
        GlobCons = self.cntl.opts.get_SweepOpt(fswp, "GlobalCons")
        # Loop through subfigs.
        for sfig in sfigs:
            # Get component for this component
            DBc = self.GetSubfigRefComponent(sfig)
            # Get the co sweep
            J = DBc.FindCoSweep(
                self.cntl.DataBook.x, I[0],
                EqCons, TolCons, GlobCons)
            # Match up trajectory
            DBc.UpdateRunMatrix()
            # Get the list of cases for the subfigures
            fruns = DBc.x.GetFullFolderNames(J)
            # Get current iteration number
            nIter = list(DBc['nIter'][J])
            # Check the status (also prints status update)
            q = self.CheckSweepSubfigStatus(sfig, rc, fruns, nIter,
                                            force=force)
            # Process the subfigure
            lines = self.SweepSubfigSwitch(sfig, fswp, I, lines, q)
            # Save the status
            rc["Status"][sfig] = {
                "Cases": fruns,
                "nIter": nIter
            }
            # Save the definition
            rc["Subfigures"][sfig] = self.cntl.opts.get_SubfigCascade(sfig)
        # Write the new settings
        self.WriteCaseJSON(rc)
        # Output
        return lines

    # Get handle for component
    def GetSubfigRefComponent(self, sfig):
        r"""Get handle for data book component for a sweep subfigure

        :Call:
            >>> DBc = R.GetSubfigRefComponent(sfig)
        :Inputs:
            *R*: :class:`cape.cfdx.report.Report`
                Automated report interface
            *sfig*: :class:`str`
                Name of subfigure
        :Outputs:
            *DBc*: :class:`cape.cfdx.dataBook.DBBase`
                Component data book
        :Versions:
            * 2017-04-23 ``@ddalle``: v1.0
        """
        # Get the list of components
        comp = self.cntl.opts.get_SubfigOpt(sfig, "Component")
        # Check type
        if comp is None:
            # No component... just global ref component
            return self.cntl.DataBook.GetRefComponent()
        elif type(comp).__name__ in ["list", "ndarray"]:
            # List... use the first component in list
            return self.ReadDBComp(comp[0])
        else:
            # Use single component
            return self.ReadDBComp(comp)

    # Point to the correct subfigure updater
    def SweepSubfigSwitch(self, sfig, fswp, I, lines, q):
        r"""Switch function to find the correct subfigure function

        This function may need to be defined for each CFD solver

        :Call:
            >>> lines = R.SubfigSwitch(sfig, fswp, I, lines)
        :Inputs:
            *R*: :class:`cape.cfdx.report.Report`
                Automated report interface
            *sfig*: :class:`str`
                Name of subfigure to update
            *fswp*: :class:`str`
                Name of sweep
            *I*: :class:`numpy.ndarray`\ [:class:`int`]
                List of case indices in the subsweep
            *lines*: :class:`list`\ [:class:`str`]
                List of lines already in LaTeX file
            *q*: ``True`` | ``False``
                Whether or not to regenerate subfigure
        :Outputs:
            *lines*: :class:`list`\ [:class:`str`]
                Updated list of lines for LaTeX file
        :Versions:
            * 2016-10-25 ``@ddalle``: v1.0, from :func:`UpdateSubfig`
        """
        # Get the base type.
        btyp = self.cntl.opts.get_SubfigBaseType(sfig)
        # Process it.
        if btyp == 'Conditions':
            # Get the content.
            lines += self.SubfigConditions(sfig, I, q)
        elif btyp == 'SweepConditions':
            # Get the variables constant in the sweep
            lines += self.SubfigSweepConditions(sfig, fswp, I[0], q)
        elif btyp == 'SweepCases':
            # Get the list of cases.
            lines += self.SubfigSweepCases(sfig, fswp, I, q)
        elif btyp == 'SweepCoeff':
            # Plot a coefficient sweep
            lines += self.SubfigSweepCoeff(sfig, fswp, I, q)
        elif btyp == 'SweepCoeffHist':
            # Plot a coefficient histogram
            lines += self.SubfigSweepCoeffHist(sfig, fswp, I, q)
        elif btyp == 'ContourCoeff':
            # Contour plot of slice results
            lines += self.SubfigContourCoeff(sfig, fswp, I, q)
        elif btyp == 'SweepLineLoad':
            # Group of line loads
            lines += self.SubfigPlotLineLoadGroup(sfig, fswp, I, q)
        else:
            # No figure found
            print("  %s: No function for subfigure type '%s'" % (sfig, btyp))
        # Output
        return lines

    # Check status of a subfigure and give status update
    def CheckSweepSubfigStatus(self, sfig, rc, fruns, nIter, force=False):
        r"""Check whether or not to update a subfigure and print status

        :Call:
            >>> q = R.CheckSweepSubfigStatus(sfig, I, rc, fruns, nIter)
        :Inputs:
            *R*: :class:`cape.cfdx.report.Report`
                Automated report interface
            *I*: :class:`list`\ [:class:`int`]
                List of case indices
            *sfig*: :class:`str`
                Name of subfigure to check
            *rc*: :class:`dict`
                Dictionary from ``report.json``
            *fruns*: :class:`list`\ [:class:`str`]
                List of cases in the sweep
            *nIter*: :class:`list`\ [:class:`int`]
                List of iterations for each case
            *force*: ``False`` | :class:`bool`
                Force update flag
        :Outputs:
            *q*: ``True`` | ``False``
                Whether or not to update the subfigure
        :Versions:
            * 2016-10-25 ``@ddalle``: v1.0
        """
        # Get the status options
        stsr = rc.get("Status", {})
        # Check if the subfigure has been handled at all
        if sfig not in stsr:
            # New subfigure
            print("  %s: New subfig" % sfig)
            return True
        # Get the iteration status
        stsf = stsr.get(sfig)
        # Get the list of cases and current iterations
        frunsr = stsf.get("Cases", [])
        nIterr = stsf.get("nIter", [])
        # Check the data book status
        if fruns != frunsr:
            # Case list update
            print("  %s: Updating list of cases" % sfig)
            return True
        # Check iterations for data book
        if nIterr != nIter:
            # Iteration update
            print("  %s: Data book update to at least one case" % sfig)
            return True
        # Get the definition last used to generate this subfig
        defr = rc.get("Subfigures", {}).get(sfig, {})
        # Get the present definition
        defo = self.cntl.opts.get_SubfigCascade(sfig)
        # Compare the subfig definitions
        if defr != defo:
            # Definition changed
            print("  %s: Definition updated" % sfig)
            return True
        # Check for force
        if force: 
            # Forced update
            print(" %s: Update forced" %sfig)
            return True
        # If reached this point, no update
        return False
   # ]
  # >

  # =======
  # Cleanup
  # =======
  # <
    # Clean up cases
    def CleanUpCases(self, I=None, cons=[]):
        r"""Clean up case folders

        :Call:
            >>> R.CleanUpCases(I=None, cons=[])
        :Inputs:
            *R*: :class:`cape.cfdx.report.Report`
                Automated report interface
            *I*: :class:`list`\ [:class:`int`]
                List of case indices
            *cons*: :class:`list`\ [:class:`str`]
                List of constraints to define what cases to update
        :Versions:
            * 2015-05-29 ``@ddalle``: v1.0
        """
        # Check for use of constraints instead of direct list.
        I = self.cntl.x.GetIndices(cons=cons, I=I)
        # Check for folder archiving
        if self.cntl.opts.get_ReportOpt(self.rep, "Archive"):
            # Loop through folders.
            for frun in self.cntl.x.GetFullFolderNames(I):
                # Check for the folder (has trouble if a case is repeated)
                if not os.path.isdir(frun): continue
                # Go to the folder.
                os.chdir(frun)
                # Go up one, archiving if necessary.
                self.cd('..')
                # Go back to root directory.
                os.chdir('..')

    # Clean up sweeps
    def CleanUpSweeps(self, I=None, cons=[]):
        r"""Clean up the folders for all sweeps

        :Call:
            >>> R.CleanUpSweeps(I=None, cons=[])
        :Inputs:
            *R*: :class:`cape.cfdx.report.Report`
                Automated report interface
            *I*: :class:`list`\ [:class:`int`]
                List of case indices
            *cons*: :class:`list`\ [:class:`str`]
                List of constraints to define what cases to update
        :Versions:
            * 2015-05-29 ``@ddalle``: v1.0
        """
        # Check for folder archiving
        if not self.cntl.opts.get_ReportOpt(self.rep, "Archive"):
            return
        # Get sweep list
        fswps = self.opts.get('Sweeps', [])
        # Check type.
        if not isinstance(fswps, (list, np.ndarray)):
            fswps = [fswps]
        # Loop through the sweeps.
        for fswp in fswps:
            # Check if only restricting to point currently in the trajectory.
            if self.cntl.opts.get_SweepOpt(fswp, 'RunMatrixOnly'):
                # Read the data book with the trajectory as the source.
                self.ReadDataBook("trajectory")
            else:
                # Read the data book with the data book as the source.
                self.ReadDataBook("data")
            # Go to the sweep folder.
            os.chdir('sweep-%s' % fswp)
            # Get the sweeps themselves (i.e. lists of indices)
            J = self.GetSweepIndices(fswp, I, cons)
            # Loop through the subsweeps.
            for j in J:
                # Skip empty sweeps
                if len(j) == 0: continue
                # Get the first folder name.
                frun = self.cntl.DataBook.x.GetFullFolderNames(j[0])
                # Check if the folder exists (may have been cleaned already)
                if not os.path.isdir(frun): continue
                # Go to the folder.
                os.chdir(frun)
                # Go up one, archiving if necessary.
                self.cd('..')
                # Go back up to the sweep folder.
                os.chdir('..')
            # Go back up to report folder.
            os.chdir('..')
  # >

  # =======
  # Removal
  # =======
  # <
    def RemoveCases(self, I=None, cons=[], **kw):
        r"""Remove case folders or tars

        :Call:
            >>> R.RemoveCases(I=None, cons=[])
        :Inputs:
            *R*: :class:`cape.cfdx.report.Report`
                Automated report interface
            *I*: :class:`list`\ [:class:`int`]
                List of case indices
            *cons*: :class:`list` (:class:`str`)
                List of constraints to define what cases to remove
        :Versions:
            * 2023-06-06 ``@aburkhea``: v1.0
        """
        # Check for use of constraints instead of direct list.
        I = self.cntl.x.GetIndices(I=I, **kw)
        # Loop through those cases.
        for i in I:
            # Remove the case
            self.RemoveCase(i)

    # Remove case folders
    def RemoveCase(self, i):
        r"""Remove case folder or tar

        :Call:
            >>> R.RemoveCase(i)
        :Inputs:
            *R*: :class:`cape.cfdx.report.Report`
                Automated report interface
            *i*: :class:`int`
                Case index
        :Versions:
            * 2023-06-06 ``@aburkhea``: v1.0
        """
        # Get the case name.
        fgrp = self.cntl.x.GetGroupFolderNames(i)
        fdir = self.cntl.x.GetFolderNames(i)
        # Go to the report directory if necessary.
        fpwd = os.getcwd()
        os.chdir(self.cntl.RootDir)
        os.chdir('report')
        # Do nothing if no group folder
        if not os.path.isdir(fgrp):
            # Go home.
            os.chdir(fpwd)
            return
        # Go to the group folder.
        os.chdir(fgrp)
        # Remove the case folder tar if exists.
        if os.path.isfile(fdir + '.tar'):
            print(" Removing %s" % fdir + ".tar")
            os.remove(fdir + ".tar")
        # Remove the case folder if exists.
        if os.path.isdir(fdir):
            print(" Removing %s" % fdir)
            shutil.rmtree(fdir)
        # Go home.
        os.chdir(fpwd)
  # >

  # ==========
  # Subfigures
  # ==========
  # <
   # ------
   # Config
   # ------
   # [
    # Function to initialize a subfigure
    def SubfigInit(self, sfig):
        r"""Create the initial lines of a subfigure

        :Call:
            >>> lines = R.SubfigInit(sfig)
        :Inputs:
            *R*: :class:`cape.cfdx.report.Report`
                Automated report interface
            *sfig*: :class:`str`
                Name of subfigure to initialize
        :Outputs:
            *lines*: :class:`list`\ [:class:`str`]
                Formatting lines to initialize a subfigure
        :Versions:
            * 2016-01-16 ``@ddalle``: v1.0
        """
        # Extract options
        opts = self.cntl.opts
        # Get the vertical alignment.
        hv = opts.get_SubfigOpt(sfig, "Position")
        # Get subfigure width
        wsfig = opts.get_SubfigOpt(sfig, "Width")
        # First line.
        lines = ['\\begin{subfigure}[%s]{%.2f\\textwidth}\n' % (hv, wsfig)]
        # Check for a header.
        fhdr = opts.get_SubfigOpt(sfig, "Header")
        # Alignment
        algn = opts.get_SubfigOpt(sfig, "Alignment")
        # Set alignment.
        if algn.lower() == "center":
            lines.append('\\centering\n')
        # Write the header.
        if fhdr:
            # Save the line
            lines.append('\\textbf{\\textit{%s}}\\par\n' % fhdr)
            lines.append('\\vskip-6pt\n')
        # Output
        return lines

    # Apply a generic Python function for a subfigure
    def SubfigFunction(self, sfig, I):
        r"""Apply a generic Python function to a subfigure definition

        :Call:
            >>> R.SubfigFunction(sfig, i)
            >>> R.SubfigFunction(sfig, I)
        :Inputs:
            *R*: :class:`cape.cfdx.report.Report`
                Automated report interface
            *sfig*: :class:`str`
                Name of subfigure to initialize
            *i*: :class:`int`
                Case index
            *I*: :class:`np.ndarray`\ [:class:`int`]
                Case index
        :Versions:
            * 2017-06-22 ``@ddalle``: v1.0
        """
        # Extract control object
        cntl = self.cntl
        # Get the functions
        funcs = cntl.opts.get_SubfigOpt(sfig, "Function")
        # Exit if none
        if not funcs: return
        # Ensure list
        funcs = list(np.array(funcs).flatten())
        # Get first index
        if I.__class__.__name__ in ["list", "ndarray", "tuple"]:
            # Ensure array
            I = list(I)
            # Get first index
            i = I[0]
        else:
            # Already scalar
            i = I
        # Loop through functions
        for func in funcs:
            # Status update
            print('    Subfig function: %s("%s", %s)' % (func, sfig, i))
            # Run the function
            exec("cntl.%s(cntl, sfig, I)" % (func))

    # Function to get the list of targets for a subfigure
    def SubfigTargets(self, sfig):
        r"""Return list of targets (by name) for a subfigure

        :Call:
            >>> targs = R.SubfigTargets(sfig)
        :Inputs:
            *R*: :class:`cape.cfdx.report.Report`
                Automated report interface
            *sfig*: :class:`str`
                Name of sfigure to update
        :Outputs:
            *targs*: :class:`list`\ [:class:`str`]
                List of target names
        :Versions:
            * 2015-06-04 ``@ddalle``: v1.0
        """
        # Target option for this subfigure (defaults to all targets)
        otarg = self.cntl.opts.get_SubfigOpt(sfig, "Target")
        # Process list of targets.
        if isinstance(otarg, (list, np.ndarray)):
            # List of targets directly specified
            targs = otarg
        elif isinstance(otarg, str):
            # Single target
            targs = [otarg]
        elif otarg:
            # All targets
            targs = [DBT.Name for DBT in self.cntl.DataBook]
        else:
            # No targets
            targs = []
        # Output
        return targs

    # Process caption
    def SubfigCaption(self, sfig, cdef=None):
        r"""Get a caption for a subfigure

        This relies on the options *Caption* and *CaptionComponent*.  A
        *Caption* specification creates a full caption, while the
        *CaptionComponent* creates a prefix.  The default caption has
        the format *Component*/*Coefficient* if applicable, and
        otherwise uses *sfig*.

        :Call:
            >>> fcpt = R.SubfigCaption(sfig, cdef=None)
        :Inputs:
            *R*: :class:`cape.cfdx.report.Report`
                Automated report interface
            *sfig*: :class:`str`
                Name of sfigure to update
            *cdef*: {``None``} | :class:`str`
                Default caption
        :Outputs:
            *fcpt*: :class:`str`
                Caption
        :Versions:
            * 2017-03-31 ``@ddalle``: v1.0
        """
        # Get caption.
        fcpt = self.cntl.opts.get_SubfigOpt(sfig, "Caption")
        # Check for non-default
        if (fcpt is not None):
            # User has specified a caption
            return fcpt
        elif (cdef is not None):
            # Default caption specified for this type of subfigure
            return cdef
        # Get prefix
        fcptb = self.cntl.opts.get_SubfigOpt(sfig, "CaptionComponent")
        # Get component and coefficients
        comp = self.cntl.opts.get_SubfigOpt(sfig, "Component")
        coeff = self.cntl.opts.get_SubfigOpt(sfig, "Coefficient")
        # Types
        tcomp = type(comp).__name__
        tcoef = type(coeff).__name__
        # Check for a list.
        if (fcptb is not None):
            # Use the user-specified base to start the caption
            # Deal with any unbound underscores
            fcptb = re.sub(r"([^\\])_", r"\1\_", fcptb)
            # e.g. [RSRB (black), LSRB(g)]/CA"
            fcpt = fcptb
        elif (tcomp == "list") and (len(comp) > 1):
            # Join them, e.g. "[RSRB,LSRB]/CA"
            fcpt = "[" + ",".join(comp) + "]"
            # Eliminate underscores
            fcpt = fcpt.replace('_', r'\_')
        elif (tcomp == "list"):
            # Single list, e.g. "Component": ["RSRB_No_Base"]
            fcpt = comp[0]
            # Eliminate underscores
            fcpt = fcpt.replace('_', r'\_')
        elif (comp is not None):
            # Use the coefficient.
            fcpt = comp
            # Eliminate underscores
            fcpt = fcpt.replace('_', r'\_')
        else:
            # Use the name of the subfigure
            fcpt = sfig.replace('_', r'\_')
        # Check for coefficient
        if (tcoef == "list") and (len(coeff) > 1):
            # Join them, e.g. "RSRB/[CY,CN]"
            fcpt += ("/[%s]" % (",".join(coeff)).replace("_", r"\_"))
        elif (tcoef == "list"):
            # Singleton coefficient list
            fcpt += ("/%s" % coeff[0].replace('_', r'\_'))
        elif (coeff is not None):
            # Single coefficient
            fcpt += ("/%s" % coeff.replace('_', r'\_'))
        # Output
        return fcpt
   # ]

   # ----------
   # Formatting
   # ----------
   # [
    # Function to turn on grid, turn off ticks, etc.
    def SubfigFormatAxes(self, sfig, ax):
        r"""Apply formatting options to an :class:`AxesSubplot` instance

        :Call:
            >>> R.SubfigFormatAxes(sfig, ax)
        :Inputs:
            *R*: :class:`cape.cfdx.report.Report`
                Automated report interface
            *sfig*: :class:`str`
                Name of subfigure to update
            *ax*: :class:`matplotlib.axes._subplots.AxesSubplot`
                Axis handle
        :Versions:
            * 2017-10-12 ``@ddalle``: v1.0
        """
        # Get the options
        opts = self.cntl.opts
       # -----------
       # Grid Lines
       # -----------
        # Grid options
        mjgrid = opts.get_SubfigOpt(sfig, "Grid")
        kw_gmj = opts.get_SubfigOpt(sfig, "GridStyle")
        mngrid = opts.get_SubfigOpt(sfig, "MinorGrid")
        kw_gmn = opts.get_SubfigOpt(sfig, "MinorGridStyle")
        # Remove ``None`` for options
        if not isinstance(kw_gmj, dict):
            kw_gmj = {}
        if not isinstance(kw_gmn, dict):
            kw_gmn = {}
        # Format | turn on | turn off grid
        if mjgrid is None:
            # Leave it as it currently is
            pass
        elif mjgrid:
            # Ensure that the axis is below
            ax.set_axisbelow(True)
            # Add the grid
            ax.grid(**kw_gmj)
        # Format | turn on | turn off minor grid
        if mngrid is None:
            # Leave it as it currently is
            pass
        elif mngrid:
            # Ensure that the axis is below
            ax.set_axisbelow(True)
            # Minor ticks are required
            ax.minorticks_on()
            # Add the grid
            ax.grid(which="minor", **kw_gmn)
       # ------------
       # Tick Labels
       # ------------
        # Get tick label options
        TL = opts.get_SubfigOpt(sfig, "TickLabels")
        xTL = opts.get_SubfigOpt(sfig, "XTickLabels")
        yTL = opts.get_SubfigOpt(sfig, "YTickLabels")
        # Formattiong
        kw_TL  = opts.get_SubfigOpt(sfig, "TickLabelOptions")
        kw_xTL = opts.get_SubfigOpt(sfig, "XTickLabelOptions")
        kw_yTL = opts.get_SubfigOpt(sfig, "YTickLabelOptions")
        # Ensure dictionary
        if not isinstance(kw_TL, dict):
            kw_TL = {}
        if not isinstance(kw_xTL, dict):
            kw_xTL = {}
        if not isinstance(kw_yTL, dict):
            kw_yTL = {}
        # Apply *kw_TL* to others as defaults
        for k in kw_TL:
            kw_xTL.setdefault(kw_TL[k])
            kw_yTL.setdefault(kw_TL[k])
        # Check for x-axis tick label options
        if xTL is False:
            # Turn off tick labels
            ax.set_xticklabels([])
        elif xTL:
            # Explicit list of x-tick labels
            ax.set_xticklabels(xTL, **kw_xTL)
        elif kw_xTL:
            # Get the current labels
            xTL = ax.get_xticklabels()
            # Put them back in with additional formatting options
            ax.set_xticklabels(xTL, **kw_xTL)
        # Check for y-axis tick label options
        if yTL is False:
            # Turn off tick labels
            ax.set_yticklabels([])
        elif yTL:
            # Explicit list of y-tick labels
            ax.set_yticklabels(yTL, **kw_yTL)
        elif kw_yTL:
            # Get the current labels
            yTL = ax.get_yticklabels()
            # Put them back in with additional formatting options
            ax.set_yticklabels(xTL, **kw_yTL)
        # Check for overall tick label option
        if TL is False:
            # Turn off both sets
            ax.set_xticklabels([])
            ax.set_yticklabels([])
       # ----------
       # Limits
       # ----------
        # Get options related to axis limits
        xlim = opts.get_SubfigOpt(sfig, "XLim")
        xlimmax = opts.get_SubfigOpt(sfig, "XLimMax")
        xmin = opts.get_SubfigOpt(sfig, "XMin")
        xmax = opts.get_SubfigOpt(sfig, "XMax")
        ylim = opts.get_SubfigOpt(sfig, "YLim")
        ylimmax = opts.get_SubfigOpt(sfig, "YLimMax")
        ymin = opts.get_SubfigOpt(sfig, "YMin")
        ymax = opts.get_SubfigOpt(sfig, "YMax")
        # Ensure *lim* vars are all pairs
        if xlimmax is None:
            # Null option
            xminlim, xmaxlim = [None, None]
        else:
            # Unpack outer limits for xmin, xmax
            xminlim, xmaxlim = xlimmax
        if ylimmax is None:
            # Null option
            yminlim, ymaxlim = [None, None]
        else:
            # Unpack outer limits for ymin, ymax
            yminlim, ymaxlim = ylimmax
        if xlim is None:
            xlim = [None, None]
        if ylim is None:
            ylim = [None, None]
        # Get current limits
        xmin0, xmax0 = ax.get_xlim()
        ymin0, ymax0 = ax.get_ylim()
        # De-None the outer limits
        xminlim = xmin0 if xminlim is None else xminlim
        xmaxlim = xmax0 if xmaxlim is None else xmaxlim
        yminlim = ymin0 if yminlim is None else yminlim
        ymaxlim = ymax0 if ymaxlim is None else ymaxlim
        # Default
        if xmin is None:
            xmin = xlim[0]
        if xmax is None:
            xmax = xlim[1]
        if ymin is None:
            ymin = ylim[0]
        if ymax is None:
            ymax = ylim[1]
        # Apply non-specific outer limits
        if xmin is None:
            xmin = max(xmin0, xminlim)
        if xmax is None:
            xmax = min(xmax0, xmaxlim)
        if ymin is None:
            ymin = max(ymin0, yminlim)
        if ymax is None:
            ymax = min(ymax0, ymaxlim)
        # Apply limits (even if same)
        ax.set_xlim([xmin, xmax])
        ax.set_ylim([ymin, ymax])
       # ------
       # Ticks
       # ------
        # Get tick label options
        Ticks = opts.get_SubfigOpt(sfig, "Ticks")
        XTicks = opts.get_SubfigOpt(sfig, "XTicks")
        YTicks = opts.get_SubfigOpt(sfig, "YTicks")
        # Check for x-axis tick options
        if XTicks is False:
            # Turn off tick labels
            ax.set_xticks([])
        elif XTicks:
            # Explicit list of x-tick labels
            ax.set_xticks(XTicks)
        # Check for y-axis tick options
        if YTicks is False:
            # Turn off tick labels
            ax.set_yticks([])
        elif YTicks:
            # Explicit list of y-tick labels
            ax.set_yticks(YTicks)
        # Check for overall ticks option
        if Ticks is False:
            # Turn off both sets
            ax.set_xticks([])
            ax.set_yticks([])
       # ------------
       # Axes Labels
       # ------------
        # Check for manually specified axes labels.
        xlbl = opts.get_SubfigOpt(sfig, "XLabel")
        ylbl = opts.get_SubfigOpt(sfig, "YLabel")
        # Formatting options
        xlblopts = opts.get_SubfigOpt(sfig, "XLabelOptions")
        ylblopts = opts.get_SubfigOpt(sfig, "YLabelOptions")
        # Ensure dictionary
        if type(xlblopts).__name__ != "dict": xlblopts = {}
        if type(ylblopts).__name__ != "dict": ylblopts = {}
        # Specify x-axis label if given.
        if xlbl is not None:
            ax.set_xlabel(xlbl)
        # Specify x-axis label if given.
        if ylbl is not None:
            ax.set_ylabel(ylbl)
        # Get handles
        hx = ax.get_xaxis().get_label()
        hy = ax.get_yaxis().get_label()
        # Reissue commands with options
        ax.set_xlabel(hx.get_text(), **xlblopts)
        ax.set_ylabel(hy.get_text(), **ylblopts)
       # ------------
       # Restriction
       # ------------
        # Get restriction option
        fres = opts.get_SubfigOpt(sfig, "Restriction")
        # Get position
        xres = opts.get_SubfigOpt(sfig, "RestrictionXPosition")
        yres = opts.get_SubfigOpt(sfig, "RestrictionYPosition")
        # Location
        locres = opts.get_SubfigOpt(sfig, "RestrictionLoc")
        # Other options
        kw_res = opts.get_SubfigOpt(sfig, "RestrictionOptions")
        # Ensure dictionary
        if kw_res.__class__.__name__ != "dict": kw_res = {}
        # Process default options
        kw_res.setdefault("fontsize", 10)
        kw_res.setdefault("fontweight", "bold")
        kw_res.setdefault("transform", ax.transAxes)
        # Default options
        if locres in ["top left", "upper left"]:
            # Default coords for upper left label
            xresdef = 0.01
            yresdef = 1.01
            # Default alignments
            kw_res.setdefault('horizontalalignment', 'left')
            kw_res.setdefault('verticalalignment', 'bottom')
        elif locres in ["top right", "upper right"]:
            # Default coords for upper right label
            xresdef = 0.99
            yresdef = 1.01
            # Default alignments
            kw_res.setdefault('horizontalalignment', 'right')
            kw_res.setdefault('verticalalignment', 'bottom')
        elif locres in ["right"]:
            # Default coords for middle right label
            xresdef = 0.99
            yresdef = 0.50
            # Default alignment
            kw_res.setdefault('horizontalalignment', 'right')
            kw_res.setdefault('verticalalignment', 'center')
        elif locres in ["bottom right", "lower right"]:
            # Default coords for bottom right label
            xresdef = 0.99
            yresdef = 0.01
            # Default alignment
            kw_res.setdefault('horizontalalignment', 'right')
            kw_res.setdefault('verticalalignment', 'bottom')
        elif locres in ["bottom"]:
            # Default coords for bottom label
            xresdef = 0.5
            yresdef = 0.01
            # Default alignment
            kw_res.setdefault('horizontalalignment', 'center')
            kw_res.setdefault('verticalalignment', 'bottom')
        elif locres in ["bottom left", "lower left"]:
            # Default coords for bottom left label
            xresdef = 0.01
            yresdef = 0.01
            # Default alignment
            kw_res.setdefault('horizontalalignment', 'left')
            kw_res.setdefault('verticalalignment', 'bottom')
        else:
            # Default coords for top middle label
            xresdef = 0.5
            yresdef = 1.01
            # Default alignments
            kw_res.setdefault('horizontalalignment', 'center')
            kw_res.setdefault('verticalalignment', 'bottom')
        # Final coordinates
        if xres is None: xres = xresdef
        if yres is None: yres = yresdef
        # Write label if nontrivial
        if fres:
            plt.text(xres, yres, fres, **kw_res)
   # ]

   # ---------
   # Tables
   # ---------
   # [
    # Function to write conditions table
    def SubfigConditions(self, sfig, I, q=True):
        r"""Create lines for a "Conditions" subfigure

        :Call:
            >>> lines = R.SubfigConditions(sfig, i, q=True)
            >>> lines = R.SubfigConditions(sfig, I, q=True)
        :Inputs:
            *R*: :class:`cape.cfdx.report.Report`
                Automated report interface
            *sfig*: :class:`str`
                Name of sfigure to update
            *i*: :class:`int`
                Case index
            *I*: :class:`numpy.ndarray`\ [:class:`int`]
                List of case indices
            *q*: ``True`` | ``False``
                Whether or not to update images
        :Versions:
            * 2014-03-08 ``@ddalle``: v1.0
            * 2014-06-02 ``@ddalle``: Added range capability
        """
        # Extract the trajectory.
        try:
            # Read the data book trajectory.
            x = self.cntl.DataBook.x
        except Exception:
            # Use the run matrix trajectory.
            x = self.cntl.x
        # Check input type
        if isinstance(I, (int, np.int32, np.int64)):
            # Use index value given and make a list with one entry.
            i = int(I)
            I = np.array([i])
        else:
            # Extract first index
            i = I[0]
        # Get the vertical alignment.
        hv = self.cntl.opts.get_SubfigOpt(sfig, 'Position')
        # Get subfigure width
        wsfig = self.cntl.opts.get_SubfigOpt(sfig, 'Width')
        # First line.
        lines = ['\\begin{subfigure}[%s]{%.2f\\textwidth}\n' % (hv, wsfig)]
        # Check for a header.
        fhdr = self.cntl.opts.get_SubfigOpt(sfig, 'Header')
        if fhdr:
            # Write it.
            lines.append('\\noindent\n')
            lines.append('\\textbf{\\textit{%s}}\\par\n' % fhdr)
        # Begin the table.
        lines.append('\\noindent\n')
        lines.append('\\begin{tabular}{ll|c}\n')
        # Header row
        lines.append('\\hline \\hline\n')
        lines.append('\\textbf{\\textsf{Variable}} &\n')
        lines.append('\\textbf{\\textsf{Abbr.}} &\n')
        lines.append('\\textbf{\\textsf{Value}} \\\\\n')
        lines.append('\\hline\n')

        # Get the variables to skip.
        skvs = self.cntl.opts.get_SubfigOpt(sfig, 'SkipVars')
        # Loop through the trajectory keys.
        for k in x.cols:
            # Check if it's a skip variable
            if k in skvs: continue
            # Write the variable name.
            line = "{\\small\\textsf{%s}}" % k.replace('_', r'\_')
            # Append the abbreviation.
            abbrv = x.defns[k].get('Abbreviation', k)
            line += (
                " & {\\small\\textsf{%s}} & " %
                abbrv.replace('_', r'\_'))
            # Get values.
            v = x[k][I]
            # Nominal, min, and max
            v0 = v[0]
            vmin = min(v)
            vmax = max(v)
            # Append the value.
            if x.defns[k]['Value'] in ['str', 'unicode']:
                # Put the value in sans serif
                line += "{\\small\\textsf{%s}} \\\\\n" % (
                    v[0].replace('_', r'\_'))
            elif x.defns[k]['Value'] in ['float', 'int']:
                # Check for range.
                if max(v) > min(v):
                    # Perform substitutions
                    w0 = self.WriteScientific('%.5g' % v0)
                    wmin = self.WriteScientific('%.5g' % vmin)
                    wmax = self.WriteScientific('%.5g' % vmax)
                    # Print both values.
                    line += "$%s$, [$%s$, $%s$] \\\\\n" % (
                        w0, wmin, wmax)
                else:
                    # Substitution
                    w0 = self.WriteScientific('%.5g' % v0)
                    # Put the value as a number.
                    line += "$%s$ \\\\\n" % w0
            elif x.defns[k]['Value'] in ['hex']:
                # Check for range
                if max(v) > min(v):
                    # Print min/max values.
                    line += "0x%x, [0x%x, 0x%x] \\\\\n" % (
                        v[0], min(v), max(v))
                else:
                    # Put the value as a hex code.
                    line += "0x%x \\\\\n" % v[0]
            elif x.defns[k]['Value'] in ['oct', 'octal']:
                # Check for range
                if max(v) > min(v):
                    # Print min/max values
                    line += "0o%o, [0o%o, 0o%o] \\\\\n" % (
                        v[0], min(v), max(v))
                else:
                    # Put the value as a hex code.
                    line += "0o%o \\\\\n" % v[0]
            else:
                # Put the virst value as string (other type)
                line += "%s \\\\\n" % v[0].replace('_', r'\_')
            # Add the line to the table.
            lines.append(line)
        # List of "special" variables
        spvars = self.cntl.opts.get_SubfigOpt(sfig, "SpecialVars")
        # Dictionary of recognized special keys
        spdict = {
            "AngleOfAttack":      ["a",    "GetAlpha"],
            "a":                  ["a",    "GetAlpha"],
            "aoa":                ["a",    "GetAlpha"],
            "alpha":              ["a",    "GetAlpha"],
            "AlphaTotal":         ["a",    "GetAlphaTotal"],
            "TotalAngleOfAttack": ["a",    "GetAlphaTotal"],
            "alpha_t":            ["a",    "GetAlphaTotal"],
            "aoav":               ["a",    "GetAlphaTotal"],
            "Sideslip":           ["b",    "GetBeta"],
            "AngleOfSideslip":    ["b",    "GetBeta"],
            "b":                  ["b",    "GetBeta"],
            "beta":               ["b",    "GetBeta"],
            "aos":                ["b",    "GetBeta"],
            "Phi":                ["phi",  "GetPhi"],
            "phi":                ["phi",  "GetPhi"],
            "phiv":               ["phi",  "GetPhi"],
            "DynamicPressure":    ["q",    "GetDynamicPressure"],
            "q":                  ["q",    "GetDynamicPressure"],
            "qbar":               ["q",    "GetDynamicPressure"],
            "qinf":               ["q",    "GetDynamicPressure"],
            "Pressure":           ["p",    "GetPressure"],
            "p":                  ["p",    "GetPressure"],
            "pinf":               ["p",    "GetPressure"],
            "TotalPressure":      ["p0",   "GetTotalPressure"],
            "p0":                 ["p0",   "GetTotalPressure"],
            "ReynoldsNumber":     ["Re",   "GetReynoldsNumber"],
            "Reynolds":           ["Re",   "GetReynoldsNumber"],
            "Re":                 ["Re",   "GetReynoldsNumber"],
            "Rey":                ["Re",   "GetReynoldsNumber"],
            "REY":                ["Re",   "GetReynoldsNumber"],
            "Temperature":        ["T",    "GetTemperature"],
            "T":                  ["T",    "GetTemperature"],
            "TotalTemperature":   ["T0",   "GetTotalTemperature"],
            "T0":                 ["T0",   "GetTotalTemperature"],
        }
        # De-none special vars
        if spvars is None:
            spvars = []
        # Loop through special variables
        for k in spvars:
            # Get the information on this parameter
            abrv, func = spdict.get(k, ["", None])
            # Get value
            if k in x.defns:
                # Get reference value(s)
                v = x.GetValue(k, I)
                # Local definitions
                defns = x.defns.get(k, {})
                # Get abbreviation
                abrv = defns.get("Abbreviation", k)
            elif func is None:
                # No value to get; skip
                continue
            else:
                # Evaluate the function
                v = eval("x.%s(np.%s)" % (func, I.__repr__()))
            # Round principal value
            v = np.around(v, decimals=8)
            # Get first value and min/max
            v0 = v[0]
            vmin = min(v)
            vmax = max(v)
            # Write the variable name
            line = "{\\small\\textsf{%s}}" % k.replace('_', r'\_')
            # Append the abbreviation
            line += " & {\\small\\textsf{%s}} & " % abrv.replace('_', r'\_')
            # Type
            tv = type(vmin).__name__
            # Append the value.
            if tv in ['str', 'unicode']:
                # Put the value in sans serif
                line += "{\\small\\textsf{%s}} \\\\\n" % (
                    v[0].replace('_', r'\_'))
            elif isinstance(vmin, (float, int)):
                # Check for range.
                if vmax > vmin:
                    # Perform substitutions
                    w0 = self.WriteScientific('%.5g' % v0)
                    wmin = self.WriteScientific('%.5g' % vmin)
                    wmax = self.WriteScientific('%.5g' % vmax)
                    # Print both values.
                    line += "$%s$, [$%s$, $%s$] \\\\\n" % (w0, wmin, wmax)
                else:
                    # Put the value as a number.
                    w0 = self.WriteScientific('%.5g' % v0)
                    line += "$%s$ \\\\\n" % w0
            else:
                # Put the virst value as string (other type)
                line += "\\\\\n"
            # Add the line to the table.
            lines.append(line)
        # Finish the subfigure
        lines.append('\\hline \\hline\n')
        lines.append('\\end{tabular}\n')
        lines.append('\\end{subfigure}\n')
        # Output
        return lines

    # Function to write sweep conditions table
    def SubfigSweepConditions(self, sfig, fswp, i, q=True):
        r"""Create lines for a "SweepConditions" subfigure

        :Call:
            >>> lines = R.SubfigSweepConditions(sfig, fswp, I, q)
        :Inputs:
            *R*: :class:`cape.cfdx.report.Report`
                Automated report interface
            *sfig*: :class:`str`
                Name of sfigure to update
            *fswp*: :class:`str`
                Name of sweep
            *i*: :class:`int`
                Case index
            *q*: ``True`` | ``False``
                Whether or not to update images
        :Outputs:
            *lines*: :class:`str`
                List of lines in the subfigure
        :Versions:
            * 2015-05-29 ``@ddalle``: v1.0
            * 2015-06-02 ``@ddalle``: v1.1; add min/max values
        """
        # Extract the trajectory.
        try:
            # Read the data book trajectory.
            x = self.cntl.DataBook.x
        except Exception:
            # Use the run matrix trajectory.
            x = self.cntl.x
        # Get the vertical alignment.
        hv = self.cntl.opts.get_SubfigOpt(sfig, 'Position')
        # Get subfigure width
        wsfig = self.cntl.opts.get_SubfigOpt(sfig, 'Width')
        # First line.
        lines = ['\\begin{subfigure}[%s]{%.2f\\textwidth}\n' % (hv, wsfig)]
        # Check for a header.
        fhdr = self.cntl.opts.get_SubfigOpt(sfig, 'Header')
        if fhdr:
            # Write the header.
            lines.append('\\noindent\n')
            lines.append('\\textbf{\\textit{%s}}\\par\n' % fhdr)
        # Begin the table.
        lines.append('\\noindent\n')
        lines.append('\\begin{tabular}{l|cc}\n')
        # Header row
        lines.append('\\hline \\hline\n')
        lines.append('\\textbf{\\textsf{Variable}} &\n')
        lines.append('\\textbf{\\textsf{Value}} &\n')
        lines.append('\\textbf{\\textsf{Constraint}} \\\\ \n')
        lines.append('\\hline\n')

        # Get equality and tolerance constraints.
        eqkeys  = self.cntl.opts.get_SweepOpt(fswp, 'EqCons')
        tolkeys = self.cntl.opts.get_SweepOpt(fswp, 'TolCons')
        # Loop through the trajectory keys.
        for k in x.cols:
            # Check if it's an equality value.
            if k in eqkeys:
                # Equality constraint
                scon = '$=$'
            elif k in tolkeys:
                # Tolerance constraint
                scon = r'$\pm%s$' % tolkeys[k]
            else:
                # Not a constraint.
                continue
            # Write the variable name.
            line = "{\\small\\textsf{%s}} & " % k.replace('_', r'\_')
            # Append the value.
            if x.defns[k]['Value'] in ['str', 'unicode']:
                # Put the value in sans serif
                line += "{\\small\\textsf{%s}} \\\\\n" % (
                    x[k][i].replace('_', r'\_'))
            elif x.defns[k]['Value'] in ['float', 'int']:
                # Put the value as a number
                line += "$%s$ &" % x[k][i]
            elif x.defns[k]['Value'] in ['hex']:
                # Put the value as a hex code.
                line += "0x%x &" % x[k][i]
            elif x.defns[k]['Value'] in ['oct', 'octal']:
                # Put the value as a hex code.
                line += "0o%o &" % x[k][i]
            else:
                # Just put a string
                line += "%s &" % x[k][i].replace('_', r'\_')
            # Append the constraint
            line += " %s \\\\ \n" % scon
            # Append the line.
            lines.append(line)
        # Index tolerance
        itol = self.cntl.opts.get_SweepOpt(fswp, 'IndexTol')
        # Max index
        if type(itol).__name__.startswith('int'):
            # Apply the constraint.
            imax = min(i+itol, x.nCase)
        else:
            # Max index
            imax = x.nCase
        # Write the line
        lines.append(
            "{\\small\\textit{i}} & $%i$ & $[%i,%i]$ \\\\ \n"
            % (i, i, imax))
        # Finish the subfigure
        lines.append('\\hline \\hline\n')
        lines.append('\\end{tabular}\n')
        lines.append('\\end{subfigure}\n')
        # Output
        return lines

    # Function to write sweep conditions table
    def SubfigSweepCases(self, sfig, fswp, I, q=True):
        r"""Create lines for a "SweepConditions" subfigure

        :Call:
            >>> lines = R.SubfigSweepCases(sfig, fswp, I)
        :Inputs:
            *R*: :class:`cape.cfdx.report.Report`
                Automated report interface
            *sfig*: :class:`str`
                Name of sfigure to update
            *fswp*: :class:`str`
                Name of sweep
            *I*: :class:`numpy.ndarray`\ [:class:`int`]
                Case indices
            *q*: ``True`` | ``False``
                Whether or not to update images
        :Outputs:
            *lines*: :class:`str`
                List of lines in the subfigure
        :Versions:
            * 2015-06-02 ``@ddalle``: v1.0
        """
        # Extract the trajectory.
        try:
            # Read the data book trajectory.
            x = self.cntl.DataBook.x
        except Exception:
            # Use the run matrix trajectory.
            x = self.cntl.x
        # Get the vertical alignment.
        hv = self.cntl.opts.get_SubfigOpt(sfig, 'Position')
        # Get subfigure width
        wsfig = self.cntl.opts.get_SubfigOpt(sfig, 'Width')
        # First line.
        lines = ['\\begin{subfigure}[%s]{%.2f\\textwidth}\n' % (hv, wsfig)]
        # Check for a header.
        fhdr = self.cntl.opts.get_SubfigOpt(sfig, 'Header')
        if fhdr:
            # Write the header.
            lines.append('\\noindent\n')
            lines.append('\\textbf{\\textit{%s}}\\par\n' % fhdr)
        # Begin the table.
        lines.append('\\noindent\n')
        lines.append('\\begin{tabular}{c|l}\n')
        # Header row
        lines.append('\\hline \\hline\n')
        lines.append('\\textbf{\\textsf{Index}} &\n')
        lines.append('\\textbf{\\textsf{Case}} \\\\ \n')
        lines.append('\\hline\n')

        # Get the cases.
        fruns = x.GetFullFolderNames(I)
        # Loop through the cases.
        for j in range(len(I)):
            # Extract index and folder name.
            i = I[j]
            frun = fruns[j].replace('_', r'\_')
            # Add the index and folder name.
            lines.append('\\texttt{%i} & \\texttt{%s} \\\\ \n' % (i, frun))

        # Finish the subfigure
        lines.append('\\hline \\hline\n')
        lines.append('\\end{tabular}\n')
        lines.append('\\end{subfigure}\n')
        # Output
        return lines

    # Function to write summary table
    def SubfigSummary(self, sfig, i, q=True):
        r"""Create lines for a "Summary" subfigure

        :Call:
            >>> lines = R.SubfigSummary(sfig, i, q=True)
        :Inputs:
            *R*: :class:`cape.cfdx.report.Report`
                Automated report interface
            *sfig*: :class:`str`
                Name of sfigure to update
            *i*: :class:`int`
                Case index
            *q*: ``True`` | ``False``
                Whether or not to update images
        :Versions:
            * 2014-03-09 ``@ddalle``: v1.0
        """
        # Save current folder.
        fpwd = os.getcwd()
        # Extract options
        opts = self.cntl.opts
        # Current status
        nIter  = self.cntl.CheckCase(i)
        # Numbers of iterations for statistics
        nStats = opts.get_SubfigOpt(sfig, "nStats")
        nMin   = opts.get_SubfigOpt(sfig, "nMinStats")
        nMax   = opts.get_SubfigOpt(sfig, "nMaxStats")
        # Get the status and data book options
        if nStats is None: nStats = opts.get_DataBookNStats()
        if nMin is None:
            nMin = opts.get_DataBookNMin()
        if nMax is None:
            nMax = opts.get_DataBookNMaxStats()
        # Pure defaults
        if nStats is None: nStats = 1
        # Iteration at which to build table
        nOpt = opts.get_SubfigOpt(sfig, "Iteration")
        # Make sure current progress is a number
        if nIter is None: nIter = 0
        # Get the components.
        comps = opts.get_SubfigOpt(sfig, "Components")
        # Translate into absolute iteration number if relative.
        if nOpt == 0:
            # Use last iteration (standard)
            nCur = nIter
        elif nOpt < 0:
            # Use iteration relative to the end
            nCur = nIter + 1 + nOpt
        else:
            # Use the number
            nCur = nOpt
        # Initialize statistics
        S = {}
        # Get statistics if possible.
        if nCur >= max(1, nMin+nStats):
            # Don't use iterations before *nMin*
            if nMax is None:
                nMax = nCur - nMin
            else:
                nMax = min(nMax, nCur-nMin)
            # Go to the run directory.
            os.chdir(self.cntl.RootDir)
            os.chdir(self.cntl.x.GetFullFolderNames(i))
            # Loop through components
            for comp in comps:
                # Component label
                # Read the Aero history.
                FM = self.ReadCaseFM(comp)
                # Check for trivial
                if FM.i.size == 0:
                    # Warning
                    print("  No iterations for comp '%s'" % comp)
                    # Save empty stats
                    S[comp] = {}
                    # Go to next component
                    continue
                # Loop through the transformations.
                for topts in opts.get_DataBookTransformations(comp):
                    # Get type
                    ttyp = topts.get("Type")
                    # Only apply to "ShiftMRP"
                    if ttyp == "ShiftMRP":
                        # Use a copy to avoid changing cntl.opts
                        topts = dict(topts)
                        # Component to use for current MRP
                        compID = self.cntl.opts.get_DataBookCompID(comp)
                        if isinstance(compID, list):
                            compID = compID[0]
                        # Reset points for default *FromMRP*
                        self.cntl.opts.reset_Points()
                        # Use MRP prior to trans as default *FromMRP*
                        x0 = self.cntl.opts.get_RefPoint(comp)
                        # Ensure points are calculated
                        self.cntl.PreparePoints(i)
                        # Use post-transformation MRP as default *ToMRP*
                        x1 = self.cntl.opts.get_RefPoint(comp)
                        # Get current Lref
                        Lref = self.cntl.opts.get_RefLength(comp)
                        # Set those as defaults in transformation
                        x0 = topts.setdefault("FromMRP", x0)
                        x1 = topts.setdefault("ToMRP", x1)
                        topts.setdefault("RefLength", Lref)
                        # Expand if *x0* is a string
                        topts["FromMRP"] = self.cntl.opts.expand_Point(x0)
                        topts["ToMRP"] = self.cntl.opts.expand_Point(x1)
                    # Apply the transformation
                    FM.TransformFM(topts, self.cntl.x, i)
                # Get the statistics.
                S[comp] = FM.GetStats(nStats=nStats, nMax=nMax, nLast=nCur)
        # Go back to original folder.
        os.chdir(fpwd)
        # Get the vertical alignment.
        hv = self.cntl.opts.get_SubfigOpt(sfig, 'Position')
        # Get subfigure width
        wsfig = self.cntl.opts.get_SubfigOpt(sfig, 'Width')
        # First line.
        lines = ['\\begin{subfigure}[%s]{%.2f\\textwidth}\n' % (hv, wsfig)]
        # Check for a header.
        fhdr = self.cntl.opts.get_SubfigOpt(sfig, 'Header')
        # Add the iteration number to header
        line = '\\textbf{\\textit{%s}} (Iteration %i' % (fhdr, nCur)
        # Add number of iterations used for statistics
        if len(S) > 0:
            # Add stats count.
            line += (', {\\small\\texttt{nStats=%i}}' % S[comps[0]]['nStats'])
        # Close parentheses
        line += ')\\par\n'
        # Write the header.
        lines.append('\\noindent\n')
        lines.append(line)
        # Begin the table with the right amount of columns.
        lines.append('\\begin{tabular}{l' + ('|c'*len(comps)) + '}\n')
        # Write headers.
        lines.append('\\hline \\hline\n')
        lines.append('\\textbf{\\textsf{Coefficient}}\n')
        for comp in comps:
            lines.append(
                ' & {\\small\\texttt{%s}} \n'
                % comp.replace('_', r'\_'))
        lines.append('\\\\\n')
        # Loop through coefficients
        for c in self.cntl.opts.get_SubfigOpt(sfig, "Coefficients"):
            # Convert coefficient title to symbol
            if c in ['CA', 'CY', 'CN']:
                # Just add underscore
                fc = c[0] + '_' + c[1]
            elif c in ['CLL']:
                # Special rolling moment
                fc = r'C_\ell'
            elif c in ['CLM', 'CLN']:
                # Other moments
                fc = 'C_%s' % c[-1].lower()
            else:
                # What?
                fc = 'C_{%s}' % c[1:]
            # Print horizontal line
            lines.append('\\hline\n')
            # Get statistics for this coefficient
            statcols = ["mu", "std"]
            # Loop through statistical varieties
            for fs in statcols:
                # Write the description
                if fs == 'mu':
                    # Mean
                    lines.append('\\textit{%s} mean, $\\mu(%s)$\n' % (c, fc))
                    # Format
                    ff = self.cntl.opts.get_SubfigOpt(sfig, 'MuFormat')
                elif fs == 'std':
                    # Standard deviation
                    lines.append(
                        '\\textit{%s} standard deviation, $\\sigma(%s)$\n'
                        % (c, fc))
                    # Format
                    ff = self.cntl.opts.get_SubfigOpt(sfig, 'SigmaFormat')
                elif fs == 'err':
                    # Uncertainty
                    lines.append(
                        ('\\textit{%s} iterative uncertainty, ' % c) +
                        '$\\varepsilon(%s)$\n' % fc)
                    # Format
                    ff = self.cntl.opts.get_SubfigOpt(sfig, 'EpsFormat')
                elif fs == 'min':
                    # Min value
                    lines.append(
                        '\\textit{%s} minimum, $\\min(%s)$\n' % (c, fc))
                    # Format
                    ff = self.cntl.opts.get_SubfigOpt(sfig, 'MuFormat')
                elif fs == 'max':
                    # Min value
                    lines.append(
                        '\\textit{%s} maximum, $\\max(%s)$\n' % (c, fc))
                    # Format
                    ff = self.cntl.opts.get_SubfigOpt(sfig, 'MuFormat')
                elif fs == "t":
                    # Target value
                    lines.append(
                        '\\textit{%s} target, $t(%s)$\n' % (c, fc))
                    # Format
                    ff = self.cntl.opts.get_SubfigOpt(sfig, 'MuFormat')
                # Downselect format flag specific to *c* if appropriate
                if isinstance(ff, dict):
                    # Check for coefficient
                    if c in ff:
                        ff = ff[c]
                # Initialize line
                line = ''
                # Loop through components.
                for comp in comps:
                    # Downselect format flag to *comp* if appropriate
                    if isinstance(ff, dict):
                        # Select component
                        ffc = ff[comp]
                    else:
                        # Use non-dictionary value
                        ffc = ff
                    # Check for iterations.
                    if nCur <= 0 or comp not in S:
                        # No iterations
                        word = '& $-$ '
                    elif fs == 'mu':
                        # Process value.
                        word = (('& $%s$ ' % ffc) % S[comp][c])
                    elif (fs in ['min', 'max']) or (S[comp]['nStats'] > 1):
                        # Present?
                        if (c+'_'+fs) in S[comp]:
                            # Process min/max or statistical value
                            word = (('& $%s$ ' % ffc) % S[comp][c+'_'+fs])
                        else:
                            # Missing
                            word = '& $-$ '
                    else:
                        # No statistics
                        word = '& $-$ '
                    # Process exponential notation
                    word = self.WriteScientific(word)
                    # Add this value to the line
                    line += word
                # Finish the line and append it.
                line += '\\\\\n'
                lines.append(line)
        # Finish table and subfigure
        lines.append('\\hline \\hline\n')
        lines.append('\\end{tabular}\n')
        lines.append('\\end{subfigure}\n')
        # Output
        return lines

    # Function to redo scientific notation
    def WriteScientific(self, v, decimals=8):
        r"""Convert value or string to scientific notation

        The typical behavior is ``1.4e-5`` --> ``1.4\times10^{-5}``

        :Call:
            >>> word = R.WriteScientific(v, decimals=8)
        :Inputs:
            *R*: :class:`cape.cfdx.report.Report`
                Automated report interface
            *v*: :class:`str` | :class:`float` | :class:`int`
                Value to be translated, preferably a string
            *decimals*: {``8``} | :class:`int` > 4
                Round floats at :math:`10^{-d}`
        :Outputs:
            *word*: :class:`str`
                String with substitutions made
        :Versions:
            * 2017-04-11 ``@ddalle``: v1.0
        """
        # Check type
        t = type(v).__name__
        # Truncate if small number
        if t.startswith('str') or t.startswith('unicode'):
            # Already string
            word = v
        else:
            # Round and convert to string
            word = str(np.around(v, decimals=decimals))
        # Process exponential notation
        m = re.search('[edED]([+-][0-9]+)', word)
        # Check for a match to 'e+09', etc.
        if m is not None:
            # Existing text from exponent, e.g. 'e+09', 'D-13'
            txt = m.group(1)
            # Process the actual exponent text; strip '+' and '0'
            exp = txt[0].lstrip('+') + txt[1:].lstrip('0')
            # Handle '0'
            if exp == "": exp = '0'
            # Replace text
            word = word.replace(m.group(0), '{\\times}10^{%s}' % exp)
        # Output
        return word
   # ]

   # ---------
   # PlotCoeff
   # ---------
   # [
    # Function to create coefficient plot and write figure
    def SubfigPlotCoeff(self, sfig, i, q):
        """Create plot for a coefficient and input lines int LaTeX file

        :Call:
            >>> lines = R.SubfigPlotCoeff(sfig, i, q)
        :Inputs:
            *R*: :class:`cape.cfdx.report.Report`
                Automated report interface
            *sfig*: :class:`str`
                Name of subfigure to update
            *i*: :class:`int`
                Case index
            *q*: ``True`` | ``False``
                Whether or not to update images
        :Versions:
            * 2015-03-09 ``@ddalle``: v1.0
        """
       # ------
       # Setup
       # ------
        # Save current folder.
        fpwd = os.getcwd()
        # Case folder
        frun = self.cntl.x.GetFullFolderNames(i)
        # Extract options
        opts = self.cntl.opts
        # Get the component.
        comp = opts.get_SubfigOpt(sfig, "Component")
        # Get the coefficient
        coeff = opts.get_SubfigOpt(sfig, "Coefficient")
        # List of coefficients
        if type(coeff).__name__ in ['list', 'ndarray']:
            # List of coefficients
            nCoeff = len(coeff)
        else:
            # One entry
            nCoeff = 1
        # Check for list of components
        if type(comp).__name__ in ['list', 'ndarray']:
            # List of components
            nCoeff = max(nCoeff, len(comp))
        # Current status
        nIter  = self.cntl.CheckCase(i)
        # Get caption.
        fcpt = self.SubfigCaption(sfig)
        # First lines.
        lines = self.SubfigInit(sfig)
        # Check for image update
        if not q:
            # File name to check for
            fpdf = '%s.pdf' % sfig
            # Check for the file
            if os.path.isfile(fpdf):
                # Include the graphics.
                lines.append(
                    '\\includegraphics[width=\\textwidth]{%s/%s}\n'
                    % (frun, fpdf))
            # Set the caption.
            lines.append('\\caption*{\\scriptsize %s}\n' % fcpt)
            # Close the subfigure.
            lines.append('\\end{subfigure}\n')
            # Output
            return lines
       # ---------
       # Plotting
       # ---------
        # Loop through plots.
        for k in range(nCoeff):
            # Get the component and coefficient.
            comp = opts.get_SubfigOpt(sfig, "Component", k)
            coeff = opts.get_SubfigOpt(sfig, "Coefficient", k)
            # Numbers of iterations
            nStats = opts.get_SubfigOpt(sfig, "nStats",    k)
            dn     = opts.get_SubfigOpt(sfig, "DNStats",   k)
            nMin   = opts.get_SubfigOpt(sfig, "nMinStats", k)
            nMax   = opts.get_SubfigOpt(sfig, "nMaxStats", k)
            # Default to databook options
            if nStats is None: nStats = opts.get_DataBookNStats()
            if dn is None: dn = opts.get_DataBookDNStats()
            if nMin is None: nMin = opts.get_DataBookNMin()
            if nMax is None: nMax = opts.get_DataBookNMaxStats()
            # Numbers of iterations for plots
            nPlotIter  = opts.get_SubfigOpt(sfig, "NPlotIters", k)
            nPlotFirst = opts.get_SubfigOpt(sfig, "NPlotFirst", k)
            nPlotLast  = opts.get_SubfigOpt(sfig, "NPlotLast",  k)
            # Check if there are iterations.
            if nIter < 2: continue
            # Don't use iterations before *nMin*
            if nMax is None:
                nMax = nIter - nMin
            else:
                nMax = min(nMax, nIter-nMin)
            # ... unless it's needed because *nIter* is too low
            if nMax < nStats:
                # Try as hard as possible to get *nStats* in window
                nMax = nStats if nIter >= nStats else nIter
            # Go to the run directory.
            os.chdir(self.cntl.RootDir)
            os.chdir(frun)
            # Read the Aero history.
            FM = self.ReadCaseFM(comp)
            # Check for missing history
            if not hasattr(FM, "i") or FM.i.size == 0:
                raise AttributeError(
                    "Comp '%s' in subfig '%s' has no history found"
                    % (comp, sfig))
            # Loop through the transformations.
            for topts in opts.get_DataBookTransformations(comp):
                # Get type
                ttyp = topts.get("Type")
                # Only apply to "ShiftMRP"
                if ttyp == "ShiftMRP":
                    # Use a copy to avoid changing cntl.opts
                    topts = dict(topts)
                    # Component to use for current MRP
                    compID = self.cntl.opts.get_DataBookCompID(comp)
                    if isinstance(compID, list):
                        compID = compID[0]
                    # Reset points for default *FromMRP*
                    self.cntl.opts.reset_Points()
                    # Use MRP prior to transfformations as default *FromMRP*
                    x0 = self.cntl.opts.get_RefPoint(comp)
                    # Ensure points are calculated
                    self.cntl.PreparePoints(i)
                    # Use post-transformation MRP as default *ToMRP*
                    x1 = self.cntl.opts.get_RefPoint(comp)
                    # Get current Lref
                    Lref = self.cntl.opts.get_RefLength(comp)
                    # Set those as defaults in transformation
                    x0 = topts.setdefault("FromMRP", x0)
                    x1 = topts.setdefault("ToMRP", x1)
                    topts.setdefault("RefLength", Lref)
                    # Expand if *x0* is a string
                    topts["FromMRP"] = self.cntl.opts.expand_Point(x0)
                    topts["ToMRP"] = self.cntl.opts.expand_Point(x1)
                # Apply the transformation.
                FM.TransformFM(topts, self.cntl.x, i)
            # Get the manual range to show
            dc = opts.get_SubfigOpt(sfig, "Delta", k)
            # Get the multiple of standard deviation to show
            ksig = opts.get_SubfigOpt(sfig, "StandardDeviation", k)
            # Get the multiple of iterative error to show
            uerr = opts.get_SubfigOpt(sfig, "IterativeError", k)
            # Get figure dimensions.
            figw = opts.get_SubfigOpt(sfig, "FigWidth", k)
            figh = opts.get_SubfigOpt(sfig, "FigHeight", k)
            # Plot options
            kw_p = opts.get_SubfigOpt(sfig, "LineOptions",   k)
            kw_m = opts.get_SubfigOpt(sfig, "MeanOptions",   k)
            kw_s = opts.get_SubfigOpt(sfig, "StDevOptions",  k)
            kw_u = opts.get_SubfigOpt(sfig, "ErrPltOptions", k)
            kw_d = opts.get_SubfigOpt(sfig, "DeltaOptions",  k)
            # Label options
            sh_m = opts.get_SubfigOpt(sfig, "ShowMu", k)
            sh_s = opts.get_SubfigOpt(sfig, "ShowSigma", k)
            sh_d = opts.get_SubfigOpt(sfig, "ShowDelta", k)
            sh_e = opts.get_SubfigOpt(sfig, "ShowEpsilon", k)
            # Label formats
            fmt_m = opts.get_SubfigOpt(sfig, "MuFormat", k)
            fmt_s = opts.get_SubfigOpt(sfig, "SigmaFormat", k)
            fmt_d = opts.get_SubfigOpt(sfig, "DeltaFormat", k)
            fmt_e = opts.get_SubfigOpt(sfig, "ErrorFormat", k)
            # Draw the plot.
            h = FM.PlotCoeff(
                coeff, n=nPlotIter,
                nFirst=nPlotFirst, nLast=nPlotLast,
                nStats=nStats, nMaxStats=nMax, dnStats=dn,
                LineOptions=kw_p, MeanOptions=kw_m,
                d=dc, DeltaOptions=kw_d,
                k=ksig, StDevOptions=kw_s,
                u=uerr, ErrPltOptions=kw_u,
                ShowMu=sh_m, MuFormat=fmt_m,
                ShowDelta=sh_d, DeltaFormat=fmt_d,
                ShowSigma=sh_s, SigmaFormat=fmt_s,
                ShowError=sh_e, ErrorFormat=fmt_e,
                FigWidth=figw, FigHeight=figh)
       # ----------------
       # Post Formatting
       # ----------------
        # Additional formatting
        self.SubfigFormatAxes(sfig, h['ax'])
       # --------
       # Config
       # --------
        # Change back to report folder.
        os.chdir(fpwd)
        # Check for a figure to write.
        if nIter >= 2:
            # Save the figure
            fimg = self.save_figure(sfig, h)
            # Include the graphics.
            lines.append(
                '\\includegraphics[width=\\textwidth]{%s/%s}\n'
                % (frun, fimg))
        # Set the caption.
        lines.append('\\caption*{\\scriptsize %s}\n' % fcpt)
        # Close the subfigure.
        lines.append('\\end{subfigure}\n')
        # Output
        return lines
   # ]

   # ---------------------
   # Other DataBook Types
   # ---------------------
   # [
    # Function to create coefficient plot and write figure
    def SubfigPlotLineLoad(self, sfig, i, q):
        """Create plot for a sectional loads profile

        :Call:
            >>> lines = R.SubfigPlotLineLoad(sfig, i, q)
        :Inputs:
            *R*: :class:`cape.cfdx.report.Report`
                Automated report interface
            *sfig*: :class:`str`
                Name of subfigure to update
            *i*: :class:`int`
                Case index
            *q*: ``True`` | ``False``
                Whether or not to update images
        :Versions:
            * 2016-06-10 ``@ddalle``: v1.0
        """
        # Save current folder.
        fpwd = os.getcwd()
        # Case folder
        frun = self.cntl.x.GetFullFolderNames(i)
        # Extract options
        opts = self.cntl.opts
        # Get the component.
        comp = opts.get_SubfigOpt(sfig, "Component")
        # Get the coefficient
        coeff = opts.get_SubfigOpt(sfig, "Coefficient")
        # Get list of targets
        targs = self.SubfigTargets(sfig)
        # And their types
        targ_types = {}
        # Loop through targets.
        for targ in targs:
            # Try to read the line loads
            try:
                # Read line loads
                self.ReadLineLoad(comp, i, targ=targ, update=False)
                # If read successfully, duplicate data book target
                targ_types[targ] = 'cape'
            except Exception:
                # Read failed
                print(
                    "    WARNING: " +
                    ("failed to read target line load '%s'" % targ))
                raise IOError
        # List of coefficients
        if type(coeff).__name__ in ['list', 'ndarray']:
            # List of coefficients
            nCoeff = len(coeff)
        else:
            # One entry
            nCoeff = 1
        # Check for list of components
        if type(comp).__name__ in ['list', 'ndarray']:
            # List of components
            nCoeff = max(nCoeff, len(comp))
        # Get caption.
        fcpt = self.SubfigCaption(sfig)
        # Process default caption.
        if fcpt is None:
            # Check for a list.
            if type(comp).__name__ in ['list']:
                # Join them, e.g. "[RSRB,LSRB]/CA"
                fcpt = "[" + ",".join(comp) + "]"
            else:
                # Use the coefficient.
                fcpt = comp
            # Defaut: Wing/CY
            fcpt = ("%s/%s" % (fcpt, coeff))
            # Ensure there are no underscores.
            fcpt = fcpt.replace('_', r'\_')
        # First lines.
        lines = self.SubfigInit(sfig)
        # Check for image update
        if not q:
            # File name to check for
            fpdf = '%s.pdf' % sfig
            # Check for the file
            if os.path.isfile(fpdf):
                # Include the graphics.
                lines.append(
                    '\\includegraphics[width=\\textwidth]{%s/%s}\n'
                    % (frun, fpdf))
            # Set the caption.
            lines.append('\\caption*{\\scriptsize %s}\n' % fcpt)
            # Close the subfigure.
            lines.append('\\end{subfigure}\n')
            # Output
            return lines
        # Initialize plot count
        nPlot = 0
        # Loop through plots.
        for k in range(nCoeff):
            # Get the component and coefficient.
            comp = opts.get_SubfigOpt(sfig, "Component", k)
            coeff = opts.get_SubfigOpt(sfig, "Coefficient", k)
            # Read the line load data book and read case *i* if possible
            LL = self.ReadLineLoad(comp, i, update=True)
            # Check for case
            if LL is None:
                continue
            elif LL.x.size == 0:
                continue
            # Add to plot count
            nPlot += 1
            # Get figure dimensions.
            figw = opts.get_SubfigOpt(sfig, "FigWidth", k)
            figh = opts.get_SubfigOpt(sfig, "FigHeight", k)
            # Plot label
            lbl = opts.get_SubfigOpt(sfig, "Label", k)
            # Plot options
            kw_p = opts.get_SubfigOpt(sfig, "LineOptions",   k)
            kw_s = opts.get_SubfigOpt(sfig, "SeamOptions",   k)
            # Seam curve options
            sm_ax  = opts.get_SubfigOpt(sfig, "SeamCurves", k)
            sm_loc = opts.get_SubfigOpt(sfig, "SeamLocations", k)
            # Margins
            adj_l = opts.get_SubfigOpt(sfig, 'AdjustLeft',   k)
            adj_r = opts.get_SubfigOpt(sfig, 'AdjustRight',  k)
            adj_t = opts.get_SubfigOpt(sfig, 'AdjustTop',    k)
            adj_b = opts.get_SubfigOpt(sfig, 'AdjustBottom', k)
            # Subplot margin
            w_sfig = opts.get_SubfigOpt(sfig, 'SubplotMargin', k)
            # Axes padding options
            kw_pad = {
                'xpad': opts.get_SubfigOpt(sfig, 'XPad', k),
                'ypad': opts.get_SubfigOpt(sfig, 'YPad', k)
            }
            # Asymmetric padding
            xp = opts.get_SubfigOpt(sfig, 'XPlus', k)
            yp = opts.get_SubfigOpt(sfig, 'YPlus', k)
            xm = opts.get_SubfigOpt(sfig, 'XMinus', k)
            ym = opts.get_SubfigOpt(sfig, 'YMinus', k)
            # Apply asymmetric padding
            if xm is not None: kw_pad['xm'] = xm
            if xp is not None: kw_pad['xp'] = xp
            if ym is not None: kw_pad['ym'] = ym
            if yp is not None: kw_pad['yp'] = yp
            # Draw the plot.
            h = LL.Plot(
                coeff,
                Seams=sm_ax, SeamLocation=sm_loc,
                LineOptions=kw_p, SeamOptions=kw_s,
                Label=lbl,
                FigWidth=figw, FigHeight=figh,
                AdjustLeft=adj_l, AdjustRight=adj_r,
                AdjustTop=adj_t, Adjust_Bottom=adj_b,
                SubplotMargin=w_sfig, **kw_pad)
            # Loop through targets
            for targ in targs:
                # Check for generic target
                if targ_types[targ] != 'cape': continue
                # Read the line load data book and read case *i* if possible
                LLT = self.ReadLineLoad(comp, i, targ=targ, update=False)
                # Check for a find.
                if LLT is None: continue
                # Get target plot label.
                tlbl = self.SubfigTargetPlotLabel(sfig, k, targ)
                # Don't start with comma.
                tlbl = tlbl.lstrip(", ")
                # Specified target plot options
                kw_t = opts.get_SubfigOpt(
                    sfig, "TargetOptions", targs.index(targ) + k)
                # Initialize target plot options.
                kw_l = kw_p
                # Apply non-default options
                for k_i in kw_t: kw_l[k_i] = kw_t[k_i]
                # Draw the plot
                LLT.Plot(
                    coeff, LineOptions=kw_l,
                    Label=tlbl, Legend=True,
                    FigWidth=figw, FigHeight=figh)
        # Change back to report folder.
        os.chdir(fpwd)
        # Apply other options to axes
        self.SubfigFormatAxes(sfig, h['ax'])
        # Check for a figure to write.
        if nPlot > 0:
<<<<<<< HEAD
            # Save the figure
            fimg = self.save_figure(sfig, h)
            # Include the graphics.
            lines.append(
                '\\includegraphics[width=\\textwidth]{%s/%s}\n'
                % (frun, fimg))
=======
            # Additional formatting
            self.SubfigFormatAxes(sfig, h['ax'])
            # Get the file formatting
            fmt = opts.get_SubfigOpt(sfig, "Format")
            dpi = opts.get_SubfigOpt(sfig, "DPI")
            # Figure name
            fimg = '%s.%s' % (sfig, fmt)
            fpdf = '%s.pdf' % sfig
            # Save the figure.
            try:
                if fmt.lower() in ['pdf']:
                    # Save as vector-based image.
                    h['fig'].savefig(fimg)
                elif fmt.lower() in ['svg']:
                    # Save as PDF and SVG
                    h['fig'].savefig(fimg)
                    h['fig'].savefig(fpdf)
                    # Use PDF in LaTex
                    fimg = fpdf
                else:
                    # Save with resolution.
                    h['fig'].savefig(fimg, dpi=dpi)
                # Close the figure.
                h['fig'].clf()
                # Include the graphics.
                lines.append(
                    '\\includegraphics[width=\\textwidth]{%s/%s}\n'
                    % (frun, fimg))
            except Exception:
                print("    Plotting failed, probably due to a NaN.")
                print(
                    "    The actual line load may be acceptable despite " +
                    "this warning.")
>>>>>>> 19da27f6
        # Set the caption.
        lines.append('\\caption*{\\scriptsize %s}\n' % fcpt)
        # Close the subfigure.
        lines.append('\\end{subfigure}\n')
        # Output
        return lines

    # Function to plot mean coefficient for a sweep
    def SubfigPlotLineLoadGroup(self, sfig, fswp, I, q):
        r"""Plot a line load for a group of cases

        :Call:
            >>> R.SubfigPlotLineLoadGroup(sfig, fswp, I, q)
        :Inputs:
            *R*: :class:`cape.cfdx.report.Report`
                Automated report interface
            *sfig*: :class:`str`
                Name of sfigure to update
            *fswp*: :class:`str`
                Name of sweep
            *I*: :class:`numpy.ndarray`\ [:class:`int`]
                List of indices in the sweep
            *q*: ``True`` | ``False``
                Whether or not to update images
        :Versions:
            * 2017-04-23 ``@ddalle``: v1.0
        """
       # -------
       # Options
       # -------
        # Save current folder.
        fpwd = os.getcwd()
        # Case folder
        frun = self.cntl.x.GetFullFolderNames(I[0])
        # Extract options
        opts = self.cntl.opts
        # Get the component.
        comp = opts.get_SubfigOpt(sfig, "Component")
        # Get the coefficient
        coeff = opts.get_SubfigOpt(sfig, "Coefficient")
        # Get caption.
        fcpt = opts.get_SubfigOpt(sfig, "Caption")
        # Process default caption.
        if fcpt is None:
            # Defaut: Wing/CY
            fcpt = ("%s/%s" % (comp, coeff))
            # Ensure there are no underscores.
            fcpt = fcpt.replace('_', r'\_')
        # First lines.
        lines = self.SubfigInit(sfig)
        # Check for image update
        if not q:
            # File name to check for
            fpdf = '%s.pdf' % sfig
            # Check for the file
            if os.path.isfile(fpdf):
                # Include the graphics.
                lines.append(
                    '\\includegraphics[width=\\textwidth]{%s/%s}\n'
                    % (frun, fpdf))
            # Set the caption.
            lines.append('\\caption*{\\scriptsize %s}\n' % fcpt)
            # Close the subfigure.
            lines.append('\\end{subfigure}\n')
            # Output
            return lines
       # ---------
       # Plotting
       # ---------
        # Initialize plot count
        k = 0
        # Initialize list
        h = []
        # Loop through plots.
        for i in I:
            # Get the component and coefficient.
            comp = opts.get_SubfigOpt(sfig, "Component", k)
            coeff = opts.get_SubfigOpt(sfig, "Coefficient", k)
            # Auto-update flag
            q_auto = opts.get_SubfigOpt(sfig, "AutoUpdate", k)
            # Read the line load data book and read case *i* if possible
            LL = self.ReadLineLoad(comp, i, update=q_auto)
            # Check for case
            if LL is None: continue
            # Get figure dimensions.
            figw = opts.get_SubfigOpt(sfig, "FigWidth", k)
            figh = opts.get_SubfigOpt(sfig, "FigHeight", k)
            # Plot label
            lbl = opts.get_SubfigOpt(sfig, "Label", k)
            # Default label
            if lbl is None:
                lbl = self.cntl.DataBook.x.GetFullFolderNames(i)
            # Plot options
            kw_p = opts.get_SubfigOpt(sfig, "LineOptions",   k)
            kw_s = opts.get_SubfigOpt(sfig, "SeamOptions",   k)
            # Seam curve options
            sm_ax  = opts.get_SubfigOpt(sfig, "SeamCurves", k)
            sm_loc = opts.get_SubfigOpt(sfig, "SeamLocations", k)
            # Margins
            adj_l = opts.get_SubfigOpt(sfig, 'AdjustLeft',   k)
            adj_r = opts.get_SubfigOpt(sfig, 'AdjustRight',  k)
            adj_t = opts.get_SubfigOpt(sfig, 'AdjustTop',    k)
            adj_b = opts.get_SubfigOpt(sfig, 'AdjustBottom', k)
            # Subplot margin
            w_sfig = opts.get_SubfigOpt(sfig, 'SubplotMargin', k)
            # Axes padding options
            kw_pad = {
                'xpad': opts.get_SubfigOpt(sfig, 'XPad', k),
                'ypad': opts.get_SubfigOpt(sfig, 'YPad', k)
            }
            # Asymmetric padding
            xp = opts.get_SubfigOpt(sfig, 'XPlus', k)
            yp = opts.get_SubfigOpt(sfig, 'YPlus', k)
            xm = opts.get_SubfigOpt(sfig, 'XMinus', k)
            ym = opts.get_SubfigOpt(sfig, 'YMinus', k)
            # Apply asymmetric padding
            if xm is not None: kw_pad['xm'] = xm
            if xp is not None: kw_pad['xp'] = xp
            if ym is not None: kw_pad['ym'] = ym
            if yp is not None: kw_pad['yp'] = yp
            # Draw the plot.
            if k == 0:
                # First plot: ok to add seams
                h.append(LL.Plot(
                    coeff,
                    Seams=sm_ax, SeamLocation=sm_loc,
                    LineOptions=kw_p, SeamOptions=kw_s,
                    Label=lbl,
                    FigWidth=figw, FigHeight=figh,
                    AdjustLeft=adj_l, AdjustRight=adj_r,
                    AdjustTop=adj_t, Adjust_Bottom=adj_b,
                    SubplotMargin=w_sfig, **kw_pad))
            else:
                # No seams after first plot
                h.append(LL.Plot(
                    coeff,
                    LineOptions=kw_p, Label=lbl,
                    FigWidth=figw, FigHeight=figh,
                    Legend=True,
                    AdjustLeft=adj_l, AdjustRight=adj_r,
                    AdjustTop=adj_t, Adjust_Bottom=adj_b,
                    SubplotMargin=w_sfig, **kw_pad))
            # Add to plot count
            k += 1
       # ---------
       # Finalize
       # ---------
        # Change back to report folder.
        os.chdir(fpwd)
        # Apply other options to axes
        self.SubfigFormatAxes(sfig, h['ax'])
        # Check for a figure to write.
        if k > 0:
            fimg = self.save_figure(sfig, h)
            # Include the graphics.
            lines.append(
                '\\includegraphics[width=\\textwidth]{%s/%s}\n'
                % (frun, fimg))
        # Set the caption.
        lines.append('\\caption*{\\scriptsize %s}\n' % fcpt)
        # Close the subfigure.
        lines.append('\\end{subfigure}\n')
        # Output
        return lines

   # ]

   # -----------
   # SweepCoeff
   # -----------
   # [
    # Function to plot mean coefficient for a sweep
    def SubfigSweepCoeff(self, sfig, fswp, I, q):
        r"""Plot a sweep of a coefficient over several cases

        :Call:
            >>> R.SubfigSweepCoeff(sfig, fswp, I, q)
        :Inputs:
            *R*: :class:`cape.cfdx.report.Report`
                Automated report interface
            *sfig*: :class:`str`
                Name of sfigure to update
            *fswp*: :class:`str`
                Name of sweep
            *I*: :class:`numpy.ndarray`\ [:class:`int`]
                List of indices in the sweep
            *q*: ``True`` | ``False``
                Whether or not to update images
        :Versions:
            * 2015-05-28 ``@ddalle``: v1.0
        """
       # ------------------
       # Options and Config
       # ------------------
        # Save current folder.
        fpwd = os.getcwd()
        # Apply case functions
        self.SubfigFunction(sfig, I[0])
        # Extract options and trajectory
        x = self.cntl.DataBook.x
        opts = self.cntl.opts
        # Case folder
        frun = x.GetFullFolderNames(I[0])
        # Get the component.
        comp = opts.get_SubfigOpt(sfig, "Component")
        # Get the coefficient
        coeff = opts.get_SubfigOpt(sfig, "Coefficient")
       # ----------------
       # Index Processing
       # ----------------
        # Carpet constraints
        CEq = opts.get_SweepOpt(fswp, "CarpetEqCons")
        CTol = opts.get_SweepOpt(fswp, "CarpetTolCons")
        # Check for carpet constraints.
        if CEq or CTol:
            # Divide sweep into subsweeps.
            J = x.GetSweeps(I=I, EqCons=CEq, TolCons=CTol)
        else:
            # Single sweep
            J = [I]
        # Get primary constraints
        EqCons = opts.get_SweepOpt(fswp, "EqCons")
        TolCons = opts.get_SweepOpt(fswp, "TolCons")
        GlobCons = opts.get_SweepOpt(fswp, "GlobalCons")
        # Combine carpet cons
        EqCons += CEq
        for kx in CTol:
            TolCons[kx] = CTol[kx]
        # Get list of targets
        targs = self.SubfigTargets(sfig)
        # Number of targets
        nTarg = len(targs)
       # --------------
       # Format Options
       # --------------
        # Horizontal axis variable
        xk = opts.get_SweepOpt(fswp, "XAxis")
        # List of coefficients
        if type(coeff).__name__ in ['list', 'ndarray']:
            # List of coefficients
            nCoeff = len(coeff)
        else:
            # One entry
            nCoeff = 1
        # Check for list of components
        if isinstance(comp, (list, np.ndarray)):
            # List of components
            nCoeff = max(nCoeff, len(comp))
        # Number of sweeps
        nSweep = len(J)
        # Get caption.
        fcpt = opts.get_SubfigOpt(sfig, "Caption")
        # Process default caption.
        if fcpt is None:
            # Check for a list.
            if type(comp).__name__ in ['list']:
                # Join them, e.g. "[RSRB,LSRB]/CA"
                fcpt = "[" + ",".join(comp) + "]"
            else:
                # Use the coefficient.
                fcpt = comp
            # Default format: RSRB/CLM
            fcpt = "%s/%s" % (fcpt, coeff)
        # Ensure there are no underscores.
        fcpt = fcpt.replace("_", r"\_")
        # Initialize subfigure
        lines = self.SubfigInit(sfig)
        # Check for image update
        if not q:
            # File name to check for
            fpdf = '%s.pdf' % sfig
            # Check for the file
            if os.path.isfile(fpdf):
                # Include the graphics.
                lines.append(
                    '\\includegraphics[width=\\textwidth]{sweep-%s/%s/%s}\n'
                    % (fswp, frun, fpdf))
            # Set the caption.
            lines.append('\\caption*{\\scriptsize %s}\n' % fcpt)
            # Close the subfigure.
            lines.append('\\end{subfigure}\n')
            # Output
            return lines
       # --------
       # Plotting
       # --------
        # Number of targets plotted
        j_t = 0
        # Loop through plots.
        for i in range(nSweep*nCoeff):
            # Coefficient index
            k = i % nCoeff
            # Sweep index
            j = i // nCoeff
            # Get the component and coefficient.
            comp = opts.get_SubfigOpt(sfig, "Component", k)
            coeff = opts.get_SubfigOpt(sfig, "Coefficient", k)
            # Check for patch delimiter
            if "/" in comp:
                # Format: MPCV_Camera_patch/front
                compo, patch = comp.split("/")
            elif "." in comp:
                # Format: MPCV_Camera_patch.front
                compo, patch = comp.split(".")
            else:
                # Only comp given; use total of patches
                compo = comp
                patch = None
            # Read the component
            DBc = self.ReadDBComp(comp)
            # Get matches
            Jj = DBc.FindCoSweep(x, J[j][0], EqCons, TolCons, GlobCons)
            # Plot label (for legend)
            lbl = self.SubfigPlotLabel(sfig, k)
            # Carpet label appendix
            clbl = ""
            # Append carpet constraints to label if appropriate.
            for kx in CEq:
                # Value of the key or modified key for all points.
                V = x[kx]
                # Print the subsweep equality constraint in the label.
                clbl += ", %s=%s" % (kx, V[Jj[0]])
            # More carpet constraints
            for kx in CTol:
                # Value of the key or modified key for all points.
                V = x[xk]
                # Print the subsweep tolerance constraint in the label.
                clbl += u", %s=%s\u00B1%s" % (kx, V[Jj[0]], CTol[kx])
            # Add appendix to label.
            lbl += clbl
            # Don't start with a comma!
            lbl = lbl.lstrip(", ")
            # Moment reference center parameters
            xmrp = opts.get_SubfigOpt(sfig, "XMRP", k)
            dxmrp = opts.get_SubfigOpt(sfig, "DXMRP", k)
            fxmrp = opts.get_SubfigOpt(sfig, "XMRPFunction", k)
            # Get callable function if specified
            if fxmrp is not None:
                fxmrp = eval("self.cntl.%s" % fxmrp)
            # Get the multiple of standard deviation to show
            ksig = opts.get_SubfigOpt(sfig, "StandardDeviation", k)
            qmmx = opts.get_SubfigOpt(sfig, "MinMax", k)
            # Get figure dimensions.
            figw = opts.get_SubfigOpt(sfig, "FigWidth", k)
            figh = opts.get_SubfigOpt(sfig, "FigHeight", k)
            # Check for hard-coded axis limits
            xmin = opts.get_SubfigOpt(sfig, "XMin", k)
            xmax = opts.get_SubfigOpt(sfig, "XMax", k)
            ymin = opts.get_SubfigOpt(sfig, "YMin", k)
            ymax = opts.get_SubfigOpt(sfig, "YMax", k)
            # Plot options
            kw_p = opts.get_SubfigOpt(sfig, "LineOptions",   i)
            kw_s = opts.get_SubfigOpt(sfig, "StDevOptions",  i)
            kw_m = opts.get_SubfigOpt(sfig, "MinMaxOptions", i)
            # Draw the plot.
            h = DBc.PlotCoeff(
                coeff, Jj, x=xk,
                XMRP=xmrp, DXMRP=dxmrp,
                XMRPFunction=fxmrp,
                Label=lbl, LineOptions=kw_p,
                StDev=ksig, StDevOptions=kw_s,
                MinMax=qmmx, MinMaxOptions=kw_m,
                FigWidth=figw, FigHeight=figh,
                XMin=xmin, XMax=xmax, YMin=ymin, YMax=ymax)
            # Loop through targets
            for targ in targs:
                # Get the target handle.
                DBTc = self.ReadDBComp(comp, targ=targ)
                # Exit if not found
                if DBTc is None:
                    print(
                        ("    Skipping target '%s': " % targ) +
                        (" failed to read"))
                # Target type
                typt = opts.get_DataBookTargetType(targ).lower()
                # Process type
                qdup = (typt in ['duplicate', 'cape']) or typt.startswith("py")
                # Target options
                topts = opts.get_DataBookTargetByName(targ)
                # Check if the *comp*/*coeff* combination is available.
                if qdup:
                    # Check if we have the data
                    if (coeff not in DBTc) and (
                            coeff not in ["cp", "CP", "cpy", "CPY", "CT"]):
                        print(
                            ("    Skipping target '%s': " % targ) +
                            ("coeff '%s/%s' not in target" % (comp, coeff)))
                        continue
                else:
                    # Target coefficient
                    if patch is None:
                        # Simple comp/coeff pair
                        ccoeff = coeff
                    else:
                        # Format the key lookup as pt.coeff
                        ccoeff = "%s.%s" % (patch, coeff)
                    # Check *DBT* as a DBTarget
                    if compo not in DBTc.ckeys:
                        print(
                            ("    Skipping target '%s': " % targ) +
                            ("comp '%s' not in target" % compo))
                        continue
                    elif ccoeff in ["cp", "CP"] and "CLM" in DBTc.ckeys[comp]:
                        # Can reconstruct a center of pressure (probably)
                        pass
                    elif ccoeff in ["cpy", "CPY"] and (
                            "CLN" in DBTc.ckeys[comp]):
                        # Can reconstruct a center of pressure (probably)
                        pass
                    elif ccoeff not in DBTc.ckeys[compo]:
                        print(
                            ("    Skipping target '%s': " % targ) +
                            ("coeff '%s' not in target" % ccoeff))
                        continue
                # Get any translation keys
                xkeys = topts.get("RunMatrix", {})
                # Get matches
                JTj = DBTc.FindCoSweep(
                    x, J[j][0],
                    EqCons=EqCons, TolCons=TolCons,
                    GlobCons=GlobCons, xkeys=xkeys)
                # Check for results to plot.
                if len(JTj) == 0:
                    print(
                        ("    Skipping target '%s' " % targ) +
                        ("coeff %s/%s: no matching cases" % (comp, coeff)))
                    continue
                # Get target plot label.
                tlbl = self.SubfigTargetPlotLabel(sfig, k, targ) + clbl
                # Don't start with comma.
                tlbl = tlbl.lstrip(", ")
                # Specified target plot options
                kw_t = opts.get_SubfigOpt(
                    sfig, "TargetOptions",
                    k*nTarg + targs.index(targ))
                # Target options index
                j_t += 1
                # Initialize target plot options.
                kw_l = kw_p
                # Apply non-default options
                for k_i in kw_t: kw_l[k_i] = kw_t[k_i]
                # Draw the plot
                if qdup:
                    # Separate object for each component
                    DBTc.PlotCoeff(
                        coeff, JTj, x=xk,
                        XMRP=xmrp, DXMRP=dxmrp,
                        XMRPFunction=fxmrp,
                        Label=tlbl, LineOptions=kw_l,
                        FigWidth=figw, FigHeight=figh,
                        XMin=xmin, XMax=xmax, YMin=ymin, YMax=ymax)
                else:
                    # All components in one object; need to say comp
                    DBTc.PlotCoeff(
                        comp, coeff, JTj, x=xk,
                        XMRP=xmrp, DXMRP=dxmrp,
                        XMRPFunction=fxmrp,
                        Label=tlbl, LineOptions=kw_l,
                        FigWidth=figw, FigHeight=figh,
                        XMin=xmin, XMax=xmax, YMin=ymin, YMax=ymax)
       # ----------
       # Formatting
       # ----------
        # Apply other options to axes
        self.SubfigFormatAxes(sfig, h['ax'])
        # Save the figure
        fimg = self.save_figure(sfig, h)
        # Include the graphics.
        lines.append(
            '\\includegraphics[width=\\textwidth]{sweep-%s/%s/%s}\n'
            % (fswp, frun, fimg))
        # Set the caption.
        lines.append('\\caption*{\\scriptsize %s}\n' % fcpt)
        # Close the subfigure.
        lines.append('\\end{subfigure}\n')
        # Output
        return lines

    # Get subfig label for plot *k*
    def SubfigPlotLabel(self, sfig, k):
        r"""Get line label for subfigure plot

        :Call:
            >>> lbl = R.SubfigPlotLabel(sfig, k)
        :Inputs:
            *R*: :class:`cape.cfdx.report.Report`
                Automated report interface
            *sfig*: :class:`str`
                Name of sfigure to update
            *k*: :class:`int`
                Plot index
            *q*: ``True`` | ``False``
                Whether or not to update images
        :Outputs:
            *lbl*: :class:`str`
                Plot label
        :Versions:
            * 2015-06-04 ``@ddalle``: v1.0
        """
        # Get options
        opts = self.cntl.opts
        # Get the label if specified.
        lbl = opts.get_SubfigOpt(sfig, "Label", k)
        # Check.
        if lbl is not None:
            return lbl
        # Component name
        comp = opts.get_SubfigOpt(sfig, "Component", k)
        # List of coefficients
        coeffs = opts.get_SubfigOpt(sfig, "Coefficient")
        # Check for patch delimiter
        if "/" in comp:
            # Format: MPCV_Camera_patch/front
            compo, patch = comp.split("/")
        elif "." in comp:
            # Format: MPCV_Camera_patch.front
            compo, patch = comp.split(".")
        else:
            # Only comp given; use total of patches
            compo = comp
            patch = None
        # Get DB type
        ctyp = opts.get_DataBookType(compo)
        # Check for special type
        if ctyp == "TriqFM":
            # Get prefix
            fpre = opts.get_DataBookPrefix(compo)
            # Build up name
            if patch is None:
                # Mark the TriqFM patch
                comp = "%s(total)" % fpre
            else:
                # Mark the patch name
                comp = "%s(%s)" % (fpre, patch)
        # Number of coefficients.
        if type(coeffs).__name__ in ['list']:
            # Coefficient name
            coeff = opts.get_SubfigOpt(sfig, "Coefficient", k)
            # Include coefficient in default label.
            return '%s/%s' % (comp, coeff)
        else:
            # Just use the component
            return comp

    # Get subfig label for target plot *k*
    def SubfigTargetPlotLabel(self, sfig, k, targ):
        r"""Get line label for subfigure plot

        :Call:
            >>> lbl = R.SubfigPlotLabel(sfig, k, targ)
        :Inputs:
            *R*: :class:`cape.cfdx.report.Report`
                Automated report interface
            *sfig*: :class:`str`
                Name of sfigure to update
            *k*: :class:`int`
                Plot index
            *targ*: :class:`str`
                Name of target
        :Outputs:
            *lbl*: :class:`str`
                Plot label for target plot
        :Versions:
            * 2015-06-04 ``@ddalle``: v1.0
        """
        # Extract options
        opts = self.cntl.opts
        # Get list of targets
        targs = self.SubfigTargets(sfig)
        # Target index among list of targets for this subfigure
        kt = targs.index(targ)
        # Get the label if specified.
        lbl = opts.get_SubfigOpt(sfig, "TargetLabel", kt)
        # Check.
        if lbl is not None:
            return lbl
        # List of components
        comps = opts.get_SubfigOpt(sfig, "Component")
        # List of coefficients
        coeffs = opts.get_SubfigOpt(sfig, "Coefficient")
        # Get the target handle.
        DBT = self.cntl.DataBook.GetTargetByName(targ)
        # Get the nominal label of the target
        tlbl = DBT.topts.get('Label', targ)
        # Number of coefficients.
        if type(coeffs).__name__ in ['list']:
            # Coefficient name
            coeff = opts.get_SubfigOpt(sfig, "Coefficient", k)
            # Check number of components
            if type(comps).__name__ in ['list']:
                # Component name
                comp = opts.get_SubfigOpt(sfig, "Component", k)
                # Include component and coefficient in label.
                return '%s %s/%s' % (tlbl, comp, coeff)
            else:
                # Include coefficient in label.
                return '%s %s' % (tlbl, coeff)
        elif isinstance(comps, list):
            # Component name
            comp = opts.get_SubfigOpt(sfig, "Component", k)
            # Include component in label.
            return '%s %s' % (tlbl, comp)
        else:
            # Just use target
            return tlbl
   # ]

   # --------------
   # SweepCoeffHist
   # --------------
   # [
    # Function to plot coefficient histogram for a sweep
    def SubfigSweepCoeffHist(self, sfig, fswp, I, q):
        r"""Plot a histogram of a coefficient over several cases

        :Call:
            >>> R.SubfigSweepCoeffHist(sfig, fswp, I)
        :Inputs:
            *R*: :class:`cape.cfdx.report.Report`
                Automated report interface
            *sfig*: :class:`str`
                Name of sfigure to update
            *fswp*: :class:`str`
                Name of sweep
            *I*: :class:`numpy.ndarray`\ [:class:`int`]
                List of indices in the sweep
            *q*: ``True`` | ``False``
                Whether or not to redraw images
        :Versions:
            * 2016-01-16 ``@ddalle``: v1.0 (SubfigSweepPointHist)
            * 2018-02-13 ``@ddalle``: v1.0
        """
       # ------------------
       # Options and Config
       # ------------------
        # Save current folder.
        fpwd = os.getcwd()
        # Apply case functions
        self.SubfigFunction(sfig, I[0])
        # Extract options and trajectory
        x = self.cntl.DataBook.x
        opts = self.cntl.opts
        # Case folder
        frun = x.GetFullFolderNames(I[0])
        # Get the component.
        comp = opts.get_SubfigOpt(sfig, "Component")
        # Get the coefficient
        coeff = opts.get_SubfigOpt(sfig, "Coefficient")
        # Get histogram type
        htyp = opts.get_SubfigOpt(sfig, "HistogramType")
       # --------------
       # Format Options
       # --------------
        # Get caption
        fcpt = opts.get_SubfigOpt(sfig, "Caption")
        # Process default caption
        if fcpt is None:
            # Use the point name and the coefficient
            fcpt = "%s.%s" % (comp.replace(".", "/"), coeff)
        # Ensure that there are not underscores.
        fcpt = fcpt.replace("_", r"\_")
        # Initialize subfigure
        lines = self.SubfigInit(sfig)
        # Check for image update
        if not q:
            # File name to check for
            fpdf = '%s.pdf' % sfig
            # Check for the file
            if os.path.isfile(fpdf):
                # Include the graphics.
                lines.append(
                    '\\includegraphics[width=\\textwidth]{sweep-%s/%s/%s}\n'
                    % (fswp, frun, fpdf))
            # Set the caption.
            lines.append('\\caption*{\\scriptsize %s}\n' % fcpt)
            # Close the subfigure.
            lines.append('\\end{subfigure}\n')
            # Output
            return lines
       # --------
       # Plotting
       # --------
        # Read the component
        DBc = self.ReadDBComp(comp)
        # Get the targets
        targs = self.SubfigTargets(sfig)
        # Number of targets
        ntarg = len(targs)
        # Target labels
        ltarg = opts.get_SubfigOpt(sfig, "TargetLabel")
        # Process targets according to histogram type
        if htyp.lower() == "value":
            # Ensure list
            if type(ltarg).__name__ != 'list':
                ltarg = [ltarg]
            # Initialize target values
            vtarg = []
            # Loop through targets.
            for i in range(ntarg):
                # Select the target
                targ = targs[i]
                # Get the target handle.
                DBT = self.ReadDBComp(comp, targ=targ)
                # Get the target co-sweep
                jt = DBc.FindTargetMatch(DBT, I[0], {}, keylist="tol")
                # Check for match
                if len(jt) == 0:
                    # No value to match
                    vtarg.append(None)
                # Otherwise, get the mean value
                vtarg.append(np.mean(DBT.GetCoeff(comp, coeff, jt)))
                # Default label
                if len(ltarg) < i or (ltarg[i] is None):
                    ltarg[i] = targ
        elif ntarg < 1:
            raise ValueError(
                "Cannot plot delta or range histogram " +
                ("without one or more target (received %s)" % ntarg))
        else:
            # Read the target
            DBT = [self.ReadDBComp(comp, targ=targ) for targ in targs]
        # Form and set universal options for histogram
        kw_h = {
            # Reference values
            "StDev":           opts.get_SubfigOpt(sfig, "StandardDeviation"),
            "Delta":           opts.get_SubfigOpt(sfig, "Delta"),
            "PlotMu":          opts.get_SubfigOpt(sfig, "PlotMu"),
            "OutlierSigma":    opts.get_SubfigOpt(sfig, "OutlierSigma"),
            "Range":           opts.get_SubfigOpt(sfig, "Range"),
            # Plot label information
            "Label":           opts.get_SubfigOpt(sfig, "Label"),
            "TargetLabel":     ltarg,
            # Axis labels
            "XLabel":          opts.get_SubfigOpt(sfig, "XLabel"),
            "YLabel":          opts.get_SubfigOpt(sfig, "YLabel"),
            # Figure dimensions
            "FigureWidth":     opts.get_SubfigOpt(sfig, "FigWidth"),
            "FigureHeight":    opts.get_SubfigOpt(sfig, "FigHeight"),
            # Text labels of reference values
            "ShowMu":          opts.get_SubfigOpt(sfig, "ShowMu"),
            "ShowSigma":       opts.get_SubfigOpt(sfig, "ShowSigma"),
            "ShowDelta":       opts.get_SubfigOpt(sfig, "ShowDelta"),
            "ShowTarget":      opts.get_SubfigOpt(sfig, "ShowTarget"),
            # Format flags
            "MuFormat":        opts.get_SubfigOpt(sfig, "MuFormat"),
            "SigmaFormat":     opts.get_SubfigOpt(sfig, "SigmaFormat"),
            "DeltaFormat":     opts.get_SubfigOpt(sfig, "DeltaFormat"),
            "TargetFormat":    opts.get_SubfigOpt(sfig, "TargetFormat"),
            # Alternative labels
            "MuLabel":         opts.get_SubfigOpt(sfig, "MuLabel"),
            "SigmaLabel":      opts.get_SubfigOpt(sfig, "SigmaLabel"),
            # Extra plotting switches
            "PlotGaussian":    opts.get_SubfigOpt(sfig, "PlotGaussian"),
            "PlotMean":        opts.get_SubfigOpt(sfig, "PlotMean"),
            "PlotSigma":       opts.get_SubfigOpt(sfig, "PlotSigma"),
            # Plot options
            "HistOptions":     opts.get_SubfigOpt(sfig, "HistOptions"),
            "MeanOptions":     opts.get_SubfigOpt(sfig, "MeanOptions"),
            "StDevOptions":    opts.get_SubfigOpt(sfig, "StDevOptions"),
            "DeltaOptions":    opts.get_SubfigOpt(sfig, "DeltaOptions"),
            "TargetOptions":   opts.get_SubfigOpt(sfig, "TargetOptions"),
            "GaussianOptions": opts.get_SubfigOpt(sfig, "GaussianOptions"),
        }
        # Non-default options
        if htyp.lower() == "value":
            # Set the *TargetValue*
            kw_h["TargetValue"]  = vtarg
            # Plot the histogram with labels
            h = DBc.PlotHist(coeff, I, **kw_h)
        elif htyp.lower() == "range":
            # Range histogram
            kw_h["Target"] = DBT
            # Plot the range histogram
            h = DBc.PlotRangeHist(coeff, I, **kw_h)
        else:
            # Delta histogram
            # Add the target as a keyword input
            kw_h["Target"] = DBT
            # Plot the histogram with labels
            h = DBc.PlotHist(coeff, I, **kw_h)
       # ------------
       # Finalization
       # ------------
        # Apply other options to axes
        self.SubfigFormatAxes(sfig, h['ax'])
        # Change back to report folder.
        os.chdir(fpwd)
        # Save the figure
        fimg = self.save_figure(sfig, h)
        # Include the graphics.
        lines.append(
            '\\includegraphics[width=\\textwidth]{sweep-%s/%s/%s}\n'
            % (fswp, frun, fimg))
        # Set the caption.
        lines.append('\\caption*{\\scriptsize %s}\n' % fcpt)
        # Close the subfigure.
        lines.append('\\end{subfigure}\n')
        # Output
        return lines
   # ]

   # ------------
   # ContourCoeff
   # ------------
   # [
    # Function to plot mean coefficient for a sweep
    def SubfigContourCoeff(self, sfig, fswp, I, q):
        r"""Create a contour plot of results from several cases

        :Call:
            >>> R.SubfigSweepCoeff(sfig, fswp, I, q)
        :Inputs:
            *R*: :class:`cape.cfdx.report.Report`
                Automated report interface
            *sfig*: :class:`str`
                Name of sfigure to update
            *fswp*: :class:`str`
                Name of sweep
            *I*: :class:`numpy.ndarray`\ [:class:`int`]
                List of indices in the sweep
            *q*: ``True`` | ``False``
                Whether or not to update images
        :Versions:
            * 2017-04-17 ``@ddalle``: v1.0
        """
       # ------------------
       # Options and Config
       # ------------------
        # Save current folder.
        fpwd = os.getcwd()
        # Extract options and trajectory
        x = self.cntl.DataBook.x
        opts = self.cntl.opts
        # Case folder
        frun = x.GetFullFolderNames(I[0])
        # Get the component.
        comp = opts.get_SubfigOpt(sfig, "Component")
        # Get the coefficient
        coeff = opts.get_SubfigOpt(sfig, "Coefficient")
       # ----------------
       # Format Options
       # ----------------
        # Axis variables
        xk = opts.get_SweepOpt(fswp, "XAxis")
        yk = opts.get_SweepOpt(fswp, "YAxis")
        # List of coefficients
        if type(coeff).__name__ in ['list', 'ndarray']:
            # List of coefficients
            raise ValueError(
                "Can only create contour plot of one coefficient; " +
                ("received '%s'" % coeff))
        # Check for list of components
        if type(comp).__name__ in ['list', 'ndarray']:
            # List of components
            raise ValueError(
                "Can only create contour plot of one component; " +
                ("received '%s'" % comp))
        # Get caption.
        fcpt = opts.get_SubfigOpt(sfig, "Caption")
        # Process default caption.
        if fcpt is None:
            # Default format: RSRB/CLM
            fcpt = "%s/%s" % (comp, coeff)
        # Ensure there are no underscores.
        fcpt = fcpt.replace("_", r"\_")
        # Initialize subfigure
        lines = self.SubfigInit(sfig)
        # Check for image update
        if not q:
            # File name to check for
            fpdf = '%s.pdf' % sfig
            # Check for the file
            if os.path.isfile(fpdf):
                # Include the graphics.
                lines.append(
                    '\\includegraphics[width=\\textwidth]{sweep-%s/%s/%s}\n'
                    % (fswp, frun, fpdf))
            # Set the caption.
            lines.append('\\caption*{\\scriptsize %s}\n' % fcpt)
            # Close the subfigure.
            lines.append('\\end{subfigure}\n')
            # Output
            return lines
       # --------
       # Plotting
       # --------
        # Read the data book component
        DBc = self.ReadDBComp(comp)
        # Sweep constraints
        EqCons = opts.get_SweepOpt(fswp, 'EqCons')
        TolCons = opts.get_SweepOpt(fswp, 'TolCons')
        GlobCons = opts.get_SweepOpt(fswp, 'GlobalCons')
        # Tolerate target? ...

        # Get co-sweep
        J = DBc.FindCoSweep(x, I[0], EqCons, TolCons, GlobCons)
        # Don't generate void plot
        if len(J) > 2:
            # Plot label (for legend)
            lbl = self.SubfigPlotLabel(sfig, 0)
            # Get figure dimensions.
            figw = opts.get_SubfigOpt(sfig, "FigWidth")
            figh = opts.get_SubfigOpt(sfig, "FigHeight")
            # Plot options
            kw_c = opts.get_SubfigOpt(sfig, "ContourOptions", 0)
            kw_p = opts.get_SubfigOpt(sfig, "LineOptions",    0)
            # Plot types
            ctyp = opts.get_SubfigOpt(sfig, "ContourType")
            ltyp = opts.get_SubfigOpt(sfig, "LineType")
            # Other options
            axeq = opts.get_SubfigOpt(sfig, "AxisEqual")
            cbar = opts.get_SubfigOpt(sfig, "ColorBar")
            cmpo = opts.get_SubfigOpt(sfig, "ColorMap")
            # Draw the plot.
            h = DBc.PlotContour(
                coeff, J, x=xk, y=yk,
                ContourType=ctyp, ContourOptions=kw_c,
                LineType=ltyp, LineOptions=kw_p,
                Label=lbl, ColorMap=cmpo,
                AxisEqual=axeq, ColorBar=cbar,
                FigWidth=figw, FigHeight=figh)
           # ----------
           # Formatting
           # ----------
            # Additional formatting
            self.SubfigFormatAxes(sfig, h['ax'])
            # Change back to report folder.
            os.chdir(fpwd)
            # Save the figure
            fimg = self.save_figure(sfig, h)
            # Include the graphics.
            lines.append(
                '\\includegraphics[width=\\textwidth]{sweep-%s/%s/%s}\n'
                % (fswp, frun, fimg))
        # Set the caption.
        lines.append('\\caption*{\\scriptsize %s}\n' % fcpt)
        # Close the subfigure.
        lines.append('\\end{subfigure}\n')
        # Output
        return lines
   # ]

   # ----------
   # Residuals
   # ----------
   # [
    # Function to create coefficient plot and write figure
    def SubfigPlotL1(self, sfig, i, q):
        """Create plot for L1 residual

        :Call:
            >>> lines = R.SubfigPlotL1(sfig, i, q)
        :Inputs:
            *R*: :class:`cape.cfdx.report.Report`
                Automated report interface
            *sfig*: :class:`str`
                Name of sfigure to update
            *i*: :class:`int`
                Case index
            *q*: ``True`` | ``False``
                Whether or not to update images
        :Versions:
            * 2014-03-09 ``@ddalle``: v1.0
            * 2015-11-25 ``@ddalle``: Moved contents to :func:`SubfigPlotResid`
        """
        return self.SubfigPlotResid(sfig, i, q, c='L1')

    # Function to create L2 plot and write figure
    def SubfigPlotL2(self, sfig, i, q):
        """Create plot for L2 residual

        :Call:
            >>> lines = R.SubfigPlotL2(sfig, i, q)
        :Inputs:
            *R*: :class:`cape.cfdx.report.Report`
                Automated report interface
            *sfig*: :class:`str`
                Name of sfigure to update
            *i*: :class:`int`
                Case index
            *q*: ``True`` | ``False``
                Whether or not to update images
        :Versions:
            * 2015-11-25 ``@ddalle``: v1.0
        """
        return self.SubfigPlotResid(sfig, i, q, c='L2')

    # Function to create L-infinity plot and write figure
    def SubfigPlotLInf(self, sfig, i, q):
        """Create plot for L2 residual

        :Call:
            >>> lines = R.SubfigPlotL2(sfig, i, q)
        :Inputs:
            *R*: :class:`cape.cfdx.report.Report`
                Automated report interface
            *sfig*: :class:`str`
                Name of sfigure to update
            *i*: :class:`int`
                Case index
            *q*: ``True`` | ``False``
                Whether or not to update images
        :Versions:
            * 2015-11-25 ``@ddalle``: v1.0
        """
        return self.SubfigPlotResid(sfig, i, q, c='LInf')

    # Function to create L2 plot and write figure
    def SubfigPlotTurbResid(self, sfig, i, q):
        """Create plot for turbulence residual

        :Call:
            >>> lines = R.SubfigPlotTurbResid(sfig, i, q)
        :Inputs:
            *R*: :class:`cape.cfdx.report.Report`
                Automated report interface
            *sfig*: :class:`str`
                Name of sfigure to update
            *i*: :class:`int`
                Case index
            *q*: ``True`` | ``False``
                Whether or not to update images
        :Versions:
            * 2015-11-25 ``@ddalle``: v1.0
        """
        return self.SubfigPlotResid(sfig, i, q, c='TurbResid')

    # Function to create coefficient plot and write figure
    def SubfigPlotResid(self, sfig, i, q, c=None):
        """Create plot for named residual

        :Call:
            >>> lines = R.SubfigPlotResid(sfig, i, c=None)
        :Inputs:
            *R*: :class:`cape.cfdx.report.Report`
                Automated report interface
            *sfig*: :class:`str`
                Name of sfigure to update
            *i*: :class:`int`
                Case index
            *q*: ``True`` | ``False``
                Whether or not to update images
            *c*: :class:`str`
                Name of residual to plot (defaults to option from JSON)
        :Versions:
            * 2014-03-09 ``@ddalle``: v1.0
            * 2015-11-25 ``@ddalle``: Forked from :func:`SubfigPlotL1`
        """
        # Save current folder.
        fpwd = os.getcwd()
        # Case folder
        frun = self.cntl.x.GetFullFolderNames(i)
        # Extract options
        opts = self.cntl.opts
        # Current status
        nIter  = self.cntl.CheckCase(i)
        # Numbers of iterations for plots
        nPlotIter  = opts.get_SubfigOpt(sfig, "NPlotIters")
        nPlotFirst = opts.get_SubfigOpt(sfig, "NPlotFirst")
        nPlotLast  = opts.get_SubfigOpt(sfig, "NPlotLast")
        # Get caption.
        fcpt = opts.get_SubfigOpt(sfig, "Caption")
        # First lines.
        lines = self.SubfigInit(sfig)
        # Check for image update
        if not q:
            # File name to check for
            fpdf = '%s.pdf' % sfig
            # Check for the file
            if os.path.isfile(fpdf):
                # Include the graphics.
                lines.append(
                    '\\includegraphics[width=\\textwidth]{%s/%s}\n'
                    % (frun, fpdf))
            # Set the caption.
            lines.append('\\caption*{\\scriptsize %s}\n' % fcpt)
            # Close the subfigure.
            lines.append('\\end{subfigure}\n')
            # Output
            return lines
        # Create plot if possible
        if nIter >= 2:
            # Go to the run directory.
            os.chdir(self.cntl.RootDir)
            os.chdir(frun)
            # Get figure width
            figw = opts.get_SubfigOpt(sfig, "FigWidth")
            figh = opts.get_SubfigOpt(sfig, "FigHeight")
            # Read the Aero history.
            H = self.ReadCaseResid(sfig)
            # Options dictionary
            kw_n = {
                "nFirst": nPlotFirst, "nLast": nPlotLast,
                "FigWidth": figw, "FigHeight": figh}
            # Plot options
            kw_l = opts.get_SubfigOpt(sfig, "PlotOptions", 0)
            kw_l0 = opts.get_SubfigOpt(sfig, "PlotOptions0", 0)
            kw_p = dict(kw_n, LineOptions=kw_l, LineOptions0=kw_l0)
            # Check for any iterations to report
            if len(H.i) > 0:
                # Determine which function to call
                if c == "L1":
                    # Draw the "L1" plot
                    h = H.PlotL1(n=nPlotIter, **kw_p)
                elif c == "L2":
                    # Plot global L2 residual
                    h = H.PlotL2(n=nPlotIter, **kw_p)
                elif c == "LInf":
                    # Plot global L-infinity residual
                    h = H.PlotLInf(n=nPlotIter, **kw_p)
                elif c == "TurbResid":
                    # Plot turbulence residual
                    h = H.PlotTurbResid(n=nPlotIter, **kw_p)
                else:
                    # Plot named residual
                    # Get y-axis label
                    kw_p["YLabel"] = opts.get_SubfigOpt(sfig, 'YLabel')
                    # Get coefficient
                    cr = opts.get_SubfigOpt(sfig, "Residual")
                    # Plot it
                    if isinstance(cr, (list, tuple)):
                        # Plot multiple
                        for j, crj in enumerate(cr):
                            # Get options for this figure
                            kw_l = opts.get_SubfigOpt(
                                sfig, "LineOptions", j)
                            # Merge options
                            kw_p = dict(kw_n, LineOptions=kw_l)
                            # Plot
                            h = H.PlotResid(c=crj, n=nPlotIter, **kw_p)
                    else:
                        # Plot
                        h = H.PlotResid(c=cr, n=nPlotIter, **kw_p)
                # Additional formatting
                self.SubfigFormatAxes(sfig, h['ax'])
                # Change back to report folder.
                os.chdir(fpwd)
                # Save the figure
                fimg = self.save_figure(sfig, h)
                # Include the graphics.
                lines.append(
                    '\\includegraphics[width=\\textwidth]{%s/%s}\n'
                    % (frun, fimg))
        # Set the caption.
        if fcpt:
            lines.append('\\caption*{\\scriptsize %s}\n' % fcpt)
        # Close the subfigure.
        lines.append('\\end{subfigure}\n')
        # Ensure original directory
        os.chdir(fpwd)
        # Output
        return lines
   # ]

   # -------
   # Picture
   # -------
   # [
    # Function to create coefficient plot and write figure
    def SubfigImage(self, sfig, i, q):
        r"""Create image based on a file present in the case folder

        :Call:
            >>> lines = R.SubfigImage(sfig, i, q)
        :Inputs:
            *R*: :class:`pyCart.report.Report`
                Automated report interface
            *sfig*: :class:`str`
                Name of sfigure to update
            *i*: :class:`int`
                Case index
            *q*: :class:`bool`
                Unused option whether or not to do work
        :Versions:
            * 2017-04-05 ``@ddalle``: v1.0
        """
        # Save current folder.
        fpwd = os.getcwd()
        # Case folder
        frun = self.cntl.x.GetFullFolderNames(i)
        # Extract options
        opts = self.cntl.opts
        # Get caption.
        fcpt = opts.get_SubfigOpt(sfig, "Caption")
        # Get the vertical alignment.
        hv = opts.get_SubfigOpt(sfig, "Position")
        # Get subfigure width
        wsfig = opts.get_SubfigOpt(sfig, "Width")
        # First line.
        lines = ['\\begin{subfigure}[%s]{%.2f\\textwidth}\n' % (hv, wsfig)]
        # Check for a header.
        fhdr = opts.get_SubfigOpt(sfig, "Header")
        # Alignment
        algn = opts.get_SubfigOpt(sfig, "Alignment")
        # Set alignment.
        if algn.lower() == "center":
            lines.append('\\centering\n')
        # Write the header.
        if fhdr:
            # Save the line
            lines.append('\\textbf{\\textit{%s}}\\par\n' % fhdr)
            lines.append('\\vskip-6pt\n')
        # Go to the Cart3D folder
        os.chdir(self.cntl.RootDir)
        # Check if the run directory exists.
        if os.path.isdir(frun):
            # Go there.
            os.chdir(frun)
            # Layout file name
            fimg = opts.get_SubfigOpt(sfig, "ImageFile")
            # Check if the file is present
            if os.path.isfile(fimg):
                # Copy the file to the report folder
                shutil.copy(fimg, fpwd)
            # Check for file
            if os.path.isfile(os.path.join(fpwd, fimg)):
                # Form the line to include the image in LaTeX
                line = (
                    '\\includegraphics[width=\\textwidth]{%s/%s}\n'
                    % (frun, fimg))
                # Include the graphics.
                lines.append(line)
        # Go to the report case folder
        os.chdir(fpwd)
        # Set the caption.
        if fcpt:
            lines.append('\\caption*{\\scriptsize %s}\n' % fcpt)
        # Close the subfigure.
        lines.append('\\end{subfigure}\n')
        # Output
        return lines
   # ]

   # ---------
   # Paraview
   # ---------
   # [
    # Function to create coefficient plot and write figure
    def SubfigParaviewLayout(self, sfig, i, q):
        r"""Create image based on a Paraview Python script

        :Call:
            >>> lines = R.SubfigParaviewLayout(sfig, i, q)
        :Inputs:
            *R*: :class:`pyCart.report.Report`
                Automated report interface
            *sfig*: :class:`str`
                Name of sfigure to update
            *i*: :class:`int`
                Case index
            *q*: ``True`` | ``False``
                Whether or not to update images
        :Versions:
            * 2015-11-22 ``@ddalle``: v1.0
        """
        # Save current folder.
        fpwd = os.getcwd()
        # Case folder
        frun = self.cntl.x.GetFullFolderNames(i)
        # Extract options
        opts = self.cntl.opts
        # Get caption.
        fcpt = opts.get_SubfigOpt(sfig, "Caption")
        # Get the vertical alignment.
        hv = opts.get_SubfigOpt(sfig, "Position")
        # Get subfigure width
        wsfig = opts.get_SubfigOpt(sfig, "Width")
        # First line.
        lines = ['\\begin{subfigure}[%s]{%.2f\\textwidth}\n' % (hv, wsfig)]
        # Check for a header.
        fhdr = opts.get_SubfigOpt(sfig, "Header")
        # Alignment
        algn = opts.get_SubfigOpt(sfig, "Alignment")
        # Set alignment.
        if algn.lower() == "center":
            lines.append('\\centering\n')
        # Write the header.
        if fhdr:
            # Save the line
            lines.append('\\textbf{\\textit{%s}}\\par\n' % fhdr)
            lines.append('\\vskip-6pt\n')
        # Go to the Cart3D folder
        os.chdir(self.cntl.RootDir)
        # Check if the run directory exists.
        if os.path.isdir(frun):
            # Go there.
            os.chdir(frun)
            # Get the most recent PLT files.
            self.LinkVizFiles(sfig=sfig, i=i)
            # Layout file
            flay = opts.get_SubfigOpt(sfig, "Layout")
            # Full path to layout file
            fsrc = os.path.join(self.cntl.RootDir, flay)
            # Get just the file name
            flay = os.path.split(flay)[-1]
            flay = '%s.py' % sfig
            # Figure extension
            fext = opts.get_SubfigOpt(sfig, "Format")
            # Figure file name.
            fname = "%s.%s" % (sfig, fext)
            # Layout file name
            fout = opts.get_SubfigOpt(sfig, "ImageFile")
            # Name of executable
            fcmd = opts.get_SubfigOpt(sfig, "Command")
            # Check for update
            if q:
                # Run Paraview
                try:
                    # Copy the file into the current folder.
                    shutil.copy(fsrc, flay)
                    # Check executable
                    if fcmd == "pvpython":
                        # Run the layout, force offscreen rendering.
                        pvpython(flay, "--force-offscreen-rendering", cmd=fcmd)
                    else:
                        # Run the layout w/o special option
                        pvpython(flay, cmd=fcmd)
                    # Move the file to the location this subfig was built in
                    os.rename(fout, os.path.join(fpwd, fname))
                except Exception:
                    pass
            # Check for file
            if os.path.isfile(os.path.join(fpwd, fname)):
                # Form the line to include the image in LaTeX
                line = (
                    '\\includegraphics[width=\\textwidth]{%s/%s}\n'
                    % (frun, fname))
                # Include the graphics.
                lines.append(line)
        # Go to the report case folder
        os.chdir(fpwd)
        # Set the caption.
        if fcpt:
            lines.append('\\caption*{\\scriptsize %s}\n' % fcpt)
        # Close the subfigure.
        lines.append('\\end{subfigure}\n')
        # Output
        return lines
   # ]

   # --------
   # Tecplot
   # --------
   # [
    # Function to create coefficient plot and write figure
    def SubfigTecplotLayout(self, sfig, i, q):
        """Create image based on a Tecplot layout file

        :Call:
            >>> lines = R.SubfigTecplotLayout(sfig, i)
        :Inputs:
            *R*: :class:`cape.cfdx.report.Report`
                Automated report interface
            *sfig*: :class:`str`
                Name of sfigure to update
            *i*: :class:`int`
                Case index
        :Versions:
            * 2016-09-06 ``@ddalle``: v1.0
            * 2016-10-05 ``@ddalle``: Added "FieldMap" option
            * 2016-10-25 ``@ddalle``: First :mod:`cape` version
        """
        # Save current folder.
        fpwd = os.getcwd()
        # Case folder
        frun = self.cntl.x.GetFullFolderNames(i)
        # Extract options
        opts = self.cntl.opts
        # Get caption.
        fcpt = opts.get_SubfigOpt(sfig, "Caption")
        # Get the vertical alignment.
        hv = opts.get_SubfigOpt(sfig, "Position")
        # Get subfigure width
        wsfig = opts.get_SubfigOpt(sfig, "Width")
        # First line.
        lines = ['\\begin{subfigure}[%s]{%.2f\\textwidth}\n' % (hv, wsfig)]
        # Check for a header.
        fhdr = opts.get_SubfigOpt(sfig, "Header")
        # Alignment
        algn = opts.get_SubfigOpt(sfig, "Alignment")
        # Set alignment.
        if algn.lower() == "center":
            lines.append('\\centering\n')
        # Write the header.
        if fhdr:
            # Save the line
            lines.append('\\textbf{\\textit{%s}}\\par\n' % fhdr)
            lines.append('\\vskip-6pt\n')
        # Check for an update
        if not q:
            # Figure file name.
            fname = "%s.png" % (sfig)
            # Check if the file exists
            if os.path.isfile(fname):
                # Form the line
                line = (
                    '\\includegraphics[width=\\textwidth]{%s/%s}\n'
                    % (frun, fname))
                # Include the graphics.
                lines.append(line)
            # Set the caption.
            if fcpt:
                lines.append('\\caption*{\\scriptsize %s}\n' % fcpt)
            # Close the subfigure.
            lines.append('\\end{subfigure}\n')
            # Output
            return lines
        # Go to the case folder
        os.chdir(self.cntl.RootDir)
        # Check if the run directory exists.
        if os.path.isdir(frun):
            # Go there.
            os.chdir(frun)
            # Get the most recent PLT files.
            self.LinkVizFiles(sfig=sfig, i=i)
            # Layout file
            flay = opts.get_SubfigOpt(sfig, "Layout")
            # Full path to layout file
            fsrc = os.path.join(self.cntl.RootDir, flay)
            # Get the local file name
            flay = '%s.lay' % sfig
            # Read the Mach number option
            omach = opts.get_SubfigOpt(sfig, "Mach")
            # Read the zone numbers for each FIELDMAP command
            grps = opts.get_SubfigOpt(sfig, "FieldMap")
            # Read the Tecplot layout
            tec = self.ReadTecscript(fsrc)
            # Execute  case function
            self.SubfigFunction(sfig, i)
            # Parse fieldmaps
            # If its a list, just use those values
            if isinstance(grps, list):
                fieldmaps = grps
            elif isinstance(grps, dict):
                if grps.get('auto'):
                    # Init fieldmap list
                    fieldmaps = []
                    # First read the first line of the layout to get plt name
                    fplt = tec.ReadKey(1)[1].strip("'\'\"")
                    # Now we have to read the plt file to get field map
                    tecplt = plt.Plt(fplt)
                    # Append last zone to
                    fieldmaps.append(tecplt.nZone)
                    # Parse slices, just adds the n+1 zone
                    if grps.get('slice') > 0:
                        for i in range(grps.get('slice')):
                            fieldmaps.append(fieldmaps[i]+1)
                elif grps.get('manual'):
                    fieldmaps = grps.get('manual')
            # If nothing, assume auto with no slices
            else:
                # No field map
                fieldmaps = None
            # Set the Mach number if appropriate
            if omach:
                try:
                    tec.SetMach(self.cntl.x[omach][i])
                except Exception:
                    pass
            # Set the field map
            if fieldmaps is not None:
                try:
                    tec.SetFieldMap(fieldmaps)
                except Exception:
                    print("  Warning: FieldMap update '%s' failed" % fieldmaps)
                    pass
            # Layout
            self.PrepTecplotLayoutVars(tec, sfig, i)
            self.PrepTecplotSlicePosition(tec, sfig, i)
            # Color maps
            self.PrepTecplotContourLevels(tec, sfig, i)
            self.PrepTecplotColorMaps(tec, sfig, i)
            # General layout
            self.PrepTecplotLayoutKeys(tec, sfig, i)
            # Figure width in pixels (can be ``None``).
            wfig = opts.get_SubfigOpt(sfig, "FigWidth")
            # Figure file name.
            fname = "%s.png" % (sfig)
            # Run Tecplot
            try:
                # Copy the file into the current folder.
                tec.Write(flay)
                # Run the layout.
                ExportLayout(flay, fname=fname, w=wfig)
                # Move the file.
                os.rename(fname, os.path.join(fpwd, fname))
                # Form the line
                line = (
                    '\\includegraphics[width=\\textwidth]{%s/%s}\n'
                    % (frun, fname))
                # Include the graphics.
                lines.append(line)
            except Exception:
                pass
        # Go to the report case folder
        os.chdir(fpwd)
        # Set the caption.
        if fcpt:
            lines.append('\\caption*{\\scriptsize %s}\n' % fcpt)
        # Close the subfigure.
        lines.append('\\end{subfigure}\n')
        # Output
        return lines

    # Evaluate a variable, expanding trajectory values
    def EvalVar(self, v, i):
        """Evaluate a variable, expanding ``$mach`` to ``x.mach[i]``, etc.

        :Call:
            >>> v = R.EvalVar(txt, i)
        :Inputs:
            *R*: :class:`cape.cfdx.report.Report`
                Automated report interface
            *txt*: :class:`str`
                String, with ``$`` as sigil for variables to expand
            *i*: :class:`int`
                Case index
        :Outputs:
            *v*: :class:`str`
                Input string with sigils expanded and evaluated
        :Versions:
            * 2016-10-31 ``@ddalle``: v1.0
        """
        # Check numeric
        if v is None or isinstance(v, (float, int)):
            # Do not convert
            return str(v)
        elif isinstance(v, dict):
            # Loop through dictionary
            V = {}
            for k in v:
                # Recurse.
                V[k] = eval(self.EvalVar(v[k], i))
            # Return string
            return str(V)
        # Check for trajectory key
        if v in self.cntl.x.cols:
            # Get the value from the trajectory
            return str(self.cntl.x[v][i])
        # Get all sigils
        flgs = re.findall(r'\$[\w]+', v)
        # Loop through matches
        for fi in flgs:
            # Apparent name of key (remove sigil)
            ki = fi.lstrip('$')
            # Replace $mach --> x.mach[i] (for example)
            if ki in self.cntl.x.cols:
                # Find the value of the trajectory key
                vi = str(self.cntl.x[ki][i])
                # Do the string replacement
                v = v.replace(fi, vi)
        # Attempt to evaluate
        try:
            return str(eval(v))
        except Exception:
            # raw output
            return v

    # Function to prepare variables in Tecplot layout
    def PrepTecplotLayoutVars(self, tec, sfig, i):
        """Set any variables for Tecplot layout

        :Call:
            >>> R.PrepTecplotLayoutVars(tec, sfig, i)
        :Inputs:
            *R*: :class:`cape.cfdx.report.Report`
                Automated report interface
            *tec*: :class:`cape.filecntl.tecplot.Tecscript`
                Tecplot layout interface (modified in place)
            *sfig*: :class:`str`
                Name of subfigure for accessing options
            *i*: :class:`int`
                Case index
        :Versions:
            * 2016-10-31 ``@ddalle``: v1.0
        """
        # Get list of variables
        setv = self.cntl.opts.get_SubfigOpt(sfig, "VarSet")
        # Loop through variables to set
        for k in setv:
            # Perform replacement while expanding trajectory vals
            v = self.EvalVar(setv[k], i)
            # Set the variable value
            tec.SetVar(k, v)

    # Function to prepare other keys
    def PrepTecplotLayoutKeys(self, tec, sfig, i):
        """Set any parameters for Tecplot layout

        :Call:
            >>> R.PrepTecplotLayoutKeys(tec, sfig, i)
        :Inputs:
            *R*: :class:`cape.cfdx.report.Report`
                Automated report interface
            *tec*: :class:`cape.filecntl.tecplot.Tecscript`
                Tecplot layout interface (modified in place)
            *sfig*: :class:`str`
                Name of subfigure for accessing options
            *i*: :class:`int`
                Case index
        :Versions:
            * 2017-03-23 ``@ddalle``: v1.0
        """
        # Get list of options
        kopts = self.cntl.opts.get_SubfigOpt(sfig, "Keys")
        # Exit if nothing to do
        if kopts is None:
            return
        # Loop through the variables to set; each is a command
        for cmd, copts in kopts.items():
            # Loop through keys
            for key, o in copts.items():
                # Check type
                if isinstance(o, dict) and "Value" in o:
                    # Read value and target specifiers from dictionary
                    val = o.get("Value")
                    k = o.get("TargetKey")
                    v = o.get("TargetValue")
                    n = o.get("Number", 0)
                    p = o.get("Parameter")
                else:
                    # Single value; no target information
                    val = o
                    k = None
                    v = None
                    n = 0
                    p = None
                # Perform replacement while expanding trajectory vals
                if val is not None:
                    val = eval(self.EvalVar(val, i))
                if v is not None:
                    v = eval(self.EvalVar(v, i))
                if n is not None:
                    n = eval(self.EvalVar(n, i))
                if p is not None:
                    p = eval(self.EvalVar(p, i))
                # Set the variable value
                tec.SetKey(cmd, key, val, n=n, par=p, k=k, v=v)

    # Function to prepare slice locations
    def PrepTecplotSlicePosition(self, tec, sfig, i):
        """Set slice position for Tecplot layout

        :Call:
            >>> R.PrepTecplotSlicePosition(tec, sfig, i)
        :Inputs:
            *R*: :class:`cape.cfdx.report.Report`
                Automated report interface
            *tec*: :class:`cape.filecntl.tecplot.Tecscript`
                Tecplot layout interface (modified in place)
            *sfig*: :class:`str`
                Name of subfigure for accessing options
            *i*: :class:`int`
                Case index
        :Versions:
            * 2016-10-31 ``@ddalle``: v1.0
        """
        # Get slice definition
        sopts = self.cntl.opts.get_SubfigOpt(sfig, "SlicePosition")
        # Exit if no slice instructions
        if type(sopts).__name__ != "dict": return
        # Initialize slice inputs
        pos = {}
        # Loop through variables to set
        for k in sopts:
            # Evaluate variable; expand trajectory keys, etc
            v = self.EvalVar(sopts[k], i)
            # Set value
            pos[k.lower()] = v
        # Default slice number
        pos.setdefault("n", 1)
        # Set the variable value
        tec.SetSliceLocation(**pos)

    # Function to prepare color maps and contours in Tecplot layout
    def PrepTecplotContourLevels(self, tec, sfig, i):
        r"""Customize contour levels for a Tecplot layout

        :Call:
            >>> R.PrepTecplotContourLevels(tec, sfig, i)
        :Inputs:
            *R*: :class:`cape.cfdx.report.Report`
                Automated report interface
            *tec*: :class:`cape.filecntl.tecplot.Tecscript`
                Tecplot layout interface (modified in place)
            *sfig*: :class:`str`
                Name of subfigure for accessing options
            *i*: :class:`int`
                Case index
        :Versions:
            * 2017-01-05 ``@ddalle``: v1.0
        """
        # Get list of contour levels to alter
        clev = self.cntl.opts.get_SubfigOpt(sfig, "ContourLevels")
        # Exit if None
        if clev is None:
            return
        # Check if dictionary
        if isinstance(clev, dict):
            # Create a singleton list
            clev = [clev]
        # Loop through color maps
        for k, cl in enumerate(clev):
            # Get the options
            cl = clev[k]
            # Check type
            if not isinstance(cl, dict):
                raise TypeError(
                    "ContourLevels specification must be dict\n" +
                    "Problematic specification:\n" +
                    ("%s" % cl))
            # Get constraints
            cons = cl.get("Constraints")
            icmp = cl.get("Indices")
            fltr = cl.get("Filter")
            regx = cl.get("RegEx")
            fglb = cl.get("Glob")
            # Find indices for which these instructions should apply
            I = self.cntl.x.GetIndices(
                cons=cons, I=icmp,
                filter=fltr, re=regx, glob=fglb)
            # Check if this instruction is supposed to apply to this case
            if i not in I:
                continue
            # Get the number
            ncontour = cl.get("NContour", k)
            # Get the min/max values
            vmin = cl.get("MinLevel", 0.0)
            vmax = cl.get("MaxLevel", 1.0)
            # Evaluate the variables
            vmin = ast.literal_eval(self.EvalVar(vmin, i))
            vmax = ast.literal_eval(self.EvalVar(vmax, i))
            # Get the interval
            dv = cl.get("Delta")
            nv = cl.get("NLevel", 11)
            # Form the list
            if dv is not None:
                # Make sure min/max are divisible by *dv*
                vmin = dv * np.sign(vmin) * np.ceil(np.abs(vmin)/dv)
                vmax = dv * np.sign(vmax) * np.ceil(np.abs(vmax)/dv)
                # Override the number of levels using delta
                nv = int(np.ceil((vmax-vmin)/dv)) + 1
            # Use the number of levels
            V = np.linspace(vmin, vmax, nv)
            # Apply the change
            tec.SetContourLevels(ncontour, V)

    # Function to prepare color maps and contours in Tecplot layout
    def PrepTecplotColorMaps(self, tec, sfig, i):
        """Customize color maps for a Tecplot layout

        :Call:
            >>> R.PrepTecplotColorMaps(tec, sfig, i)
        :Inputs:
            *R*: :class:`cape.cfdx.report.Report`
                Automated report interface
            *tec*: :class:`cape.filecntl.tecplot.Tecscript`
                Tecplot layout interface (modified in place)
            *sfig*: :class:`str`
                Name of subfigure for accessing options
            *i*: :class:`int`
                Case index
        :Versions:
            * 2017-01-05 ``@ddalle``: v1.0
        """
        # Get list of color maps to alter
        cmaps = self.cntl.opts.get_SubfigOpt(sfig, "ColorMaps")
        # Return if nothing to do
        if cmaps is None: return
        # Check if dictionary
        if type(cmaps).__name__ == "dict":
            # Create a singleton list
            cmaps = [cmaps]
        # Loop through color maps
        for k in range(len(cmaps)):
            # Get the options
            cm = cmaps[k]
            # Check type
            if not isinstance(cm, dict):
                raise TypeError(
                    "ColorMaps specification must be dict\n" +
                    "Problematic specification:\n" +
                    ("%s" % cm))
            # Get the number
            ncont = cm.get("NContour", k)
            ncmap = cm.get("NColorMap")
            # Get the name
            cname = cm.get("Name")
            # Get constraints
            cons = cm.get("Constraints")
            icmp = cm.get("Indices")
            fltr = cm.get("Filter")
            regx = cm.get("RegEx")
            fglb = cm.get("Glob")
            # Find indices for which these instructions should apply
            I = self.cntl.x.GetIndices(
                cons=cons, I=icmp,
                filter=fltr, re=regx, glob=fglb)
            # Check if this instruction is supposed to apply to this case
            if i not in I:
                continue
            # Color map
            cmk = cm.get("ColorMap")
            # Skip if no map
            if type(cmk).__name__ != "dict":
                print(
                    "  WARNING: Color map edit specification with no " +
                    '"ColorMap" key')
            # Initialize evaluated map (e.g. "2*$mach" -> 1.9)
            cme = {}
            # Evaluate the keys
            for lk in cmk:
                # Get the value (i.e. color)
                col = cmk[lk]
                # Evaluate the level
                le = eval(self.EvalVar(lk, i))
                # Save
                cme[le] = col
            # Edit the color map
            tec.EditColorMap(cname, cme, nContour=ncont, nColorMap=ncmap)
  # >

  # ============
  # Data Loaders
  # ============
  # <
    # Read iterative history
    def ReadCaseFM(self, comp):
        r"""Read iterative history for a component

        This function needs to be customized for each solver

        :Call:
            >>> FM = R.ReadCaseFM(comp)
        :Inputs:
            *R*: :class:`cape.cfdx.report.Report`
                Automated report interface
            *comp*: :class:`str`
                Name of component to read
        :Outputs:
            *FM*: ``None`` | :class:`cape.cfdx.dataBook.CaseFM`
                Case iterative force & moment history for one component
        :Versions:
            * 2015-10-16 ``@ddalle``: v1.0
        """
        return None

    # Read residual history
    def ReadCaseResid(self, sfig=None):
        r"""Read iterative residual history for a component

        This function needs to be customized for each solver

        :Call:
            >>> hist = R.ReadCaseResid()
        :Inputs:
            *R*: :class:`cape.cfdx.report.Report`
                Automated report interface
        :Outputs:
            *hist*: ``None`` | :class:`cape.cfdx.dataBook.CaseResid`
                Case iterative residual history for one case
        :Versions:
            * 2015-10-16 ``@ddalle``: v1.0
        """
        return None

    # Function to read generic data book component
    def ReadDBComp(self, comp, targ=None):
        r"""Read a data book component and return it

        :Call:
            >>> DBc = R.ReadDBComp(comp, targ=None)
        :Inputs:
            *R*: :class:`cape.cfdx.report.Report`
                Automated report interface
            *comp*: :class:`str`
                Name of data book component
            *targ*: {``None``} | :class:`str`
                Name of target, if any
        :Outputs:
            *DBc*: ``None`` | :class:`cape.cfdx.dataBook.DBBase`
                Individual component data book or ``None`` if not found
        :Versions:
            * 2017-04-20 ``@ddalle``: v1.0
        """
        # Make sure the data book is present
        self.ReadDataBook()
        # Check for patch delimiter
        if "/" in comp:
            # Format: MPCV_Camera_patch/front
            compo, patch = comp.split("/")
        elif "." in comp:
            # Format: MPCV_Camera_patch.front
            compo, patch = comp.split(".")
        else:
            # Only comp given; use total of patches
            compo = comp
            patch = None
        # Get the component type
        tcomp = self.cntl.opts.get_DataBookType(compo)
        # Read the target if any
        if targ is not None:
            # Read the target if necessary
            self.cntl.DataBook.ReadTarget(targ)
            # Get the target type
            ttype = self.cntl.opts.get_DataBookTargetType(targ)
            # Check if this is a duplicate type
            qdup = (ttype in ['cape', 'duplicate']) or ttype.startswith("py")
            # Check for duplicate
            if not qdup:
                # Just get the target
                return self.cntl.DataBook.Targets[targ]
            # Otherwise, get handle to the data book target
            DB = self.cntl.DataBook.Targets[targ]
        else:
            # Use the handle to the master data book
            DB = self.cntl.DataBook
        # Filter on the type
        try:
            if tcomp in ["Force", "FM", "Moment", "DataFM"]:
                # Read if necessary
                if comp not in DB:
                    DB.ReadDBComp(comp)
                # Output component
                return DB[comp]
            elif tcomp in ["LineLoad"]:
                # Read the line load
                DB.ReadLineLoad(comp, targ=targ)
                # Check for target component name
                if targ is None:
                    # Use the original component name
                    tcomp = comp
                else:
                    # Prepend target name
                    tcomp = '%s\\%s' % (targ, comp)
                # Return it
                return DB.LineLoads[tcomp]
            elif tcomp in ["TriqFM"]:
                # Read the component
                DB.ReadTriqFM(compo)
                # Output
                return DB.TriqFM[compo][patch]
            elif tcomp in ["TriqPoint"]:
                # Read the point group
                DB.ReadTriqPoint(compo, pt=patch)
                # Output
                return DB.TriqPoint[compo][patch]
        except Exception:
            # Error if reading from data book
            if targ is None:
                raise ValueError(
                    ("Could not read data book component '%s'" % comp) +
                    (", type '%s'" % tcomp))
            else:
                # Empty data book
                return None

    # Function to read the data book and reread it if necessary
    def ReadDataBook(self, fsrc="data"):
        r"""Read the data book if necessary for a specific sweep

        :Call:
            >>> R.ReadDataBook(fsrc="data")
        :Inputs:
            *R*: :class:`cape.cfdx.report.Report`
                Automated report interface
            *fsrc*: {``"data"``} | ``"trajectory"`` | :class:`str`
                Data book trajectory source
        :Versions:
            * 2015-05-29 ``@ddalle``: v1.0
        """
        # Check if there's a data book at all.
        try:
            # Reference the data book
            self.cntl.DataBook
            # Set source to "data"
            try:
                # Check data book source
                self.cntl.DataBook.source
            except Exception:
                # Set source to none.
                self.cntl.DataBook.source = 'none'
        except Exception:
            # Read the data book.
            self.cntl.ReadDataBook()
            # Set the source to "inconsistent".
            self.cntl.DataBook.source = 'none'
        # Check the existing source.
        if fsrc == self.cntl.DataBook.source:
            # Everything is good.
            return
        elif self.cntl.DataBook.source != 'none':
            # Delete the data book.
            del self.cntl.DataBook
            # Reread
            self.cntl.ReadDataBook()
            # Set the source to "inconsistent".
            self.cntl.DataBook.source = 'none'
        # Check the requested source.
        if fsrc == "trajectory":
            # Match the data book to the trajectory
            self.cntl.DataBook.MatchRunMatrix()
            # Save the data book source.
            self.cntl.DataBook.source = "trajectory"
        else:
            # Match the trajectory to the data book.
            self.cntl.DataBook.UpdateRunMatrix()
            # Save the data book source.
            self.cntl.DataBook.source = "data"

    # Read a TriqFM data book
    def ReadTriqFM(self, comp, fsrc="data", targ=None):
        """Read a TriqFM data book if necessary for a specific sweep

        :Call:
            >>> DBF = R.ReadTriqFM(comp, fsrc="data", targ=None)
        :Inputs:
            *R*: :class:`cape.cfdx.report.Report`
                Automated report interface
            *comp*: :class:`str`
                Name of TriqFM component
            *fsrc*: {``"data"``} | ``"trajectory"`` | :class:`str`
                Data book trajectory source
            *targ*: {``None``} | :class:`str`
                Name of target data book, if any
        :Outputs:
            *DBF*: :class:`cape.cfdx.pointSensor.DBTriqFM`
                Patch loads data book
        :Versions:
            * 2017-04-05 ``@ddalle``: v1.0
        """
        # Read the data book
        self.ReadDataBook(fsrc)
        # Check for target
        if targ is None:
            # Read the data book as approrpiate
            self.cntl.DataBook.ReadTriqFM(comp)
            # Handle to data book
            DB = self.cntl.DataBook
            # Get a handle to the TriqFM data book
            DBF = DB.TriqFM[comp]
        else:
            # Read the Target
            self.cntl.DataBook.ReadTarget(targ)
            # Get target
            DB = self.cntl.DataBook.Targets[targ]
            # Read the TriqFM component
            DB.ReadTriqFM(comp)
            # Get TriqFM data book
            DBF = DB.TriqFM[comp]
        # Check the source
        try:
            # See if a source has been marked
            DBF.source
        except AttributeError:
            # Set default source
            DBF.source = "none"
        # Check the existing source
        if fsrc == DBF.source:
            # Everything is good
            return DBF
        elif DBF.source != "none":
            # Previously read data book with opposite source
            del DBF
            del DB.TriqFM[comp]
            # Reread the data book
            DB.ReadTriqFM(comp)
            # Update handle
            DBF = DB.TriqFM[comp]
            DBF.source = "none"
        # Check the requested source.
        if fsrc == "trajectory":
            # Match the data book to the trajectory
            DBF.MatchRunMatrix()
            # Save the data book source.
            DBF.source = "trajectory"
        else:
            # Save the data book source.
            DBF.source = "data"
        # Output if desired
        return DBF

    # Read a point sensor group
    def ReadTriqPoint(self, grp, pt,  targ=None):
        r"""Read a point sensor

        :Call:
            >>> DBP = R.ReadTriqPoint(grp, pt, targ=None)
        :Inputs:
            *R*: :class:`cape.cfdx.report.Report`
                Automated report interface
            *grp*: :class:`str`
                Name of TriqPoint group
            *pt*: :class:`str`
                Name of the TriqPoint sensor
            *targ*: {``None``} | :class:`str`
                Name of target data book, if any
        :Outputs:
            *DBF*: :class:`cape.cfdx.pointSensor.DBTriqFM`
                Point sensor group data book
        :Versions:
            * 2018-02-09 ``@ddalle``: v1.0
        """
        # Check for target
        if targ is None:
            # Read the data book as approrpiate
            self.cntl.DataBook.ReadTriqPoint(grp, pt)
            # Handle to data book
            DB = self.cntl.DataBook
            # Get a handle to the TriqFM data book
            DBP = DB.TriqPoint[grp][pt]
        else:
            # Read the Target
            self.cntl.DataBook.ReadTarget(targ)
            # Get target
            DB = self.cntl.DataBook.Targets[targ]
            # Get the target type
            ttype = self.cntl.opts.get_DataBookTargetType(targ)
            # Check if this is a duplicate type
            qdup = (ttype in ['cape', 'duplicate']) or ttype.startswith("py")
            # Check for duplicate
            if not qdup:
                # Just get the target
                return DB
            # Read the TriqFM component
            DB.ReadTriqPoint(grp, pt)
            # Get TriqFM data book
            DBP = DB.TriqPoint[grp][pt]
        # Output if desired
        return DBP

    # Read line loads
    def ReadLineLoad(self, comp, i, targ=None, update=False):
        r"""Read line load for a case

        :Call:
            >>> LL = R.ReadLineLoad(comp, i, targ=None, update=False)
        :Inputs:
            *R*: :class:`cape.cfdx.report.Report`
                Automated report interface
            *comp*: :class:`str`
                Name of line load component
            *i*: :class:`int`
                Case number
            *targ*: {``None``} | :class:`str`
                Name of target data book to read, if not ``None``
            *update*: ``True`` | {``False``}
                Whether to attempt an update if case not in data book
        :Outputs:
            *LL*: :class:`cape.cfdx.lineLoad.CaseLL`
                Individual case line load interface
        :Versions:
            * 2016-06-10 ``@ddalle``: v1.0
            * 2017-04-05 ``@ddalle``: v1.1; ``cfdx`` version
        """
        # Ensure configuration is present
        self.cntl.ReadConfig()
        # Read the data book and line load data book
        self.cntl.ReadDataBook()
        # Get data book handle
        if targ is None:
            # General data book
            DB = self.cntl.DataBook
            # Read the line load data book
            DB.ReadLineLoad(comp, conf=self.cntl.config)
            DBL = DB.LineLoads[comp]
            # Use the index directly
            j = i
        else:
            # Pointer to the data book
            DB = self.cntl.DataBook
            # Read the target as appropriate
            DB.ReadTarget(targ)
            # Target data book
            DBT = DB.Targets[targ]
            # Get target options
            topts = self.cntl.opts.get_DataBookTargetByName(targ)
            # Read Line load
            DBT.ReadLineLoad(comp, targ=targ, conf=self.cntl.config)
            # Get title
            ttl = "%s\\%s" % (targ, comp)
            # Copy the line load
            DBT.LineLoads[comp] = DBT.LineLoads[ttl]
            # Extract it
            DBL = DBT.LineLoads[comp]
            # Update the trajectory
            DBL.UpdateRunMatrix()
            # Find a match
            J = DBL.FindTargetMatch(DB, i, topts, keylist='tol')
            # Check for a match
            if len(J) == 0:
                print(
                    ("  Warning: Could not find target line load ") +
                    ("for target '%s', comp '%s', index %s" % (targ, comp, i)))
                return None
            # Get the first match
            j = J[0]
            # Move the handle.
            DB = DBT
        # Check auto-update flag
        if update:
            # Update the case (even if up-to-date)
            DBL.UpdateCase(j, seam=True)
        # Read the case
        DBL.ReadCase(j)
        # Output the case line load
        return DBL.get(j)

    # Read a Tecplot script
    def ReadTecscript(self, fsrc):
        r"""Read a Tecplot script interface

        :Call:
            >>> R.ReadTecscript(fsrc)
        :Inputs:
            *R*: :class:`cape.cfdx.report.Report`
                Automated report interface
            *fscr*: :class:`str`
                Name of file to read
        :Versions:
            * 2016-10-25 ``@ddalle``: v1.0
        """
        return Tecscript(fsrc)
  # >

  # ============
  # Status Tools
  # ============
  # <
    # Read the ``report.json`` file
    def ReadCaseJSON(self):
        r"""Read the JSON file which contains the current statuses

        :Call:
            >>> rc = R.ReadCaseJSON()
        :Inputs:
            *R*: :class:`cape.cfdx.report.Report`
                Automated report interface
        :Outputs:
            *rc*: :class:`dict`
                Dictionary of subfigure definitions and status
        :Versions:
            * 2016-10-25 ``@ddalle``: v1.0
        """
        # Check for the file
        if not os.path.isfile('report.json'):
            # Default output
            return {
                "Status": {},
                "Subfigures": {}
            }
        # Open the file
        f = open('report.json')
        # Read the settings.
        try:
            # Read from file
            rc = json.load(f)
        except Exception:
            # No settings read
            rc = {}
        # Close the file.
        f.close()
        # Ensure the existence of main sections
        rc.setdefault("Status", {})
        rc.setdefault("Subfigures", {})
        # Return the settings
        return rc

    # Write all settings
    def WriteCaseJSON(self, rc):
        """Write the current status to ``report.json``

        :Call:
            >>> R.WriteCaseJSON(rc)
        :Inputs:
            *R*: :class:`cape.cfdx.report.Report`
                Automated report interface
            *rc*: :class:`dict`
                Dictionary of subfigure definitions and status
        :Versions:
            * 2016-10-25 ``@ddalle``: v1.0
        """
        # Open the file
        f = open('report.json', 'w')
        # Write the contents.
        json.dump(rc, f, indent=1)
        # Close the file.
        f.close()
  # >

  # =============
  # Sweep Indices
  # =============
  # <
    # Function to get update sweeps
    def GetSweepIndices(self, fswp, I=None, cons=[], comp=None):
        r"""Divide cases into individual sweeps

        :Call:
            >>> J = R.GetSweepIndices(fswp, I=None, cons=[], comp=None)
        :Inputs:
            *R*: :class:`cape.cfdx.report.Report`
                Automated report interface
            *fswp*: :class:`str`
                Name of sweep to update
            *I*: :class:`list`\ [:class:`int`]
                List of case indices
            *cons*: :class:`list`\ [:class:`str`]
                List of constraints to define what cases to update
            *comp*: {``None``} | :class:`str`
                Optional name of DataBook component (useful for TriqFM
                components, which may have a different trajectory)
        :Outputs:
            *J*: :class:`list` (:class:`numpy.ndarray`\ [:class:`int`])
                List of sweep index lists
        :Versions:
            * 2015-05-29 ``@ddalle``: v1.0
        """
        # Extract options
        opts = self.cntl.opts
        # Check if only restricting to point currently in the trajectory.
        if opts.get_SweepOpt(fswp, 'RunMatrixOnly'):
            # Read the data book with the trajectory as the source
            fsrc = "trajectory"
            self.ReadDataBook(fsrc)
        else:
            # Read the data book with the data book as the source
            fsrc = "data"
            self.ReadDataBook(fsrc)
        # Get component
        if comp is None:
            # Extract from global data book
            x = self.cntl.DataBook.x
        elif opts.get_DataBookType(comp) in ["TriqFM"]:
            # Read the TriqFM data book
            self.ReadTriqFM(comp, fsrc)
            # Use that DataBook
            x = self.cntl.DataBook.TriqFM[comp].x
        else:
            # Component given, but still use global *x*
            x = self.cntl.DataBook.x
        # Do not restrict indexes if using *data*
        if fsrc == "data":
            I = np.arange(x.nCase)
        # Sort variable
        xk = opts.get_SweepOpt(fswp, 'XAxis')
        # Sweep constraints
        EqCons = opts.get_SweepOpt(fswp, 'EqCons')
        TolCons = opts.get_SweepOpt(fswp, 'TolCons')
        IndexTol = opts.get_SweepOpt(fswp, 'IndexTol')
        # Global constraints
        GlobCons = opts.get_SweepOpt(fswp, 'GlobalCons')
        Indices  = opts.get_SweepOpt(fswp, 'Indices')
        # Turn command-line constraints into indices.
        I0 = x.GetIndices(cons=cons, I=I)
        # Turn report sweep definition into indices.
        I1 = x.GetIndices(cons=GlobCons, I=Indices)
        # Restrict Indices
        I = np.intersect1d(I0, I1)
        # Divide the cases into individual sweeps.
        J = x.GetSweeps(
            I=I, SortVar=xk,
            EqCons=EqCons, TolCons=TolCons, IndexTol=IndexTol)
        # Output
        return J

    # Function to get subset of target catches matching a sweep
    def GetTargetSweepIndices(self, fswp, i0, targ, cons=[]):
        r"""Get indices of target matching a local sweep's constraint

        :Call:
            >>> I = R.GetTargetSweepIndices(fswp, i0, targ)
        :Inputs:
            *R*: :class:`cape.cfdx.report.Report`
                Automated report interface
            *fswp*: :class:`str`
                Name of sweep to update
            *i0*: :class:`int`
                Index of point in *R.cntl.DataBook.x* to use as reference
            *targ*: :class:`int`
                Name of the target in data book to use
        :Outputs:
            *I*: :class:`numpy.ndarray`\ [:class:`int`]
                List of target data indices
        :Versions:
            * 2015-06-03 ``@ddalle``: v1.0
        """
        # Extract the target interface.
        DBT = self.cntl.DataBook.GetTargetByName(targ)
        # Extract options
        opts = self.cntl.opts
        # Sort variable
        xk = opts.get_SweepOpt(fswp, 'XAxis')
        # Sweep constraints
        EqCons = opts.get_SweepOpt(fswp, 'EqCons')
        TolCons = opts.get_SweepOpt(fswp, 'TolCons')
        # Carpet constraints
        CEqCons = opts.get_SweepOpt(fswp, 'CarpetEqCons')
        CTolCons = opts.get_SweepOpt(fswp, 'CarpetTolCons')
        # Append constraints
        EqCons += CEqCons
        for k in CTolCons:
            TolCons[k] = CTolCons[k]
        # Global constraints
        GlobCons = opts.get_SweepOpt(fswp, 'GlobalCons')
        # Turn command-line constraints into indices.
        I0 = DBT.x.GetIndices(cons=cons)
        # Turn report sweep definition into indices.
        I1 = DBT.x.GetIndices(cons=GlobCons)
        # Restrict Indices
        I = np.intersect1d(I0, I1)
        # Get the matching sweep.
        I = DBT.x.GetCoSweep(
            self.cntl.DataBook.x, i0,
            SortVar=xk, EqCons=EqCons, TolCons=TolCons, I=I)
        # Output
        return I

    # Function to get subset of target catches matching a sweep
    def GetCoSweepIndices(self, fswp, i0, comp, cons=[], targ=None):
        r"""Get indices of a target matching local sweep constraints

        :Call:
            >>> I = R.GetTargetSweepIndices(fswp, i0, comp, cons, targ)
        :Inputs:
            *R*: :class:`cape.cfdx.report.Report`
                Automated report interface
            *fswp*: :class:`str`
                Name of sweep to update
            *i0*: :class:`int`
                Index of ref point in *R.cntl.DataBook.x*
            *targ*: {``None``} | :class:`str`
                Name of the target in data book to use (if any)
        :Outputs:
            *I*: :class:`numpy.ndarray`\ [:class:`int`]
                List of target data indices
        :Versions:
            * 2015-06-03 ``@ddalle``: v1.0
        """
        # Extract options
        opts = self.cntl.opts
        # Get data book type
        ctyp = opts.get_DataBookType(comp)
        # Check type
        if ctyp != "TriqFM":
            raise ValueError(
                ("Invalid co-sweep request for component '%s'" % comp) +
                (" of type '%s'" % ctyp))
        # Read the data book
        DBT = self.ReadTriqFM(comp, targ=targ)
        # Sort variable
        xk = opts.get_SweepOpt(fswp, 'XAxis')
        # Sweep constraints
        EqCons = opts.get_SweepOpt(fswp, 'EqCons')
        TolCons = opts.get_SweepOpt(fswp, 'TolCons')
        # Carpet constraints
        CEqCons = opts.get_SweepOpt(fswp, 'CarpetEqCons')
        CTolCons = opts.get_SweepOpt(fswp, 'CarpetTolCons')
        # Append constraints
        EqCons += CEqCons
        for k in CTolCons:
            TolCons[k] = CTolCons[k]
        # Global constraints
        GlobCons = opts.get_SweepOpt(fswp, 'GlobalCons')
        # Turn command-line constraints into indices.
        I0 = DBT.x.GetIndices(cons=cons)
        # Turn report sweep definition into indices.
        I1 = DBT.x.GetIndices(cons=GlobCons)
        # Restrict Indices
        I = np.intersect1d(I0, I1)
        # Get the matching sweep.
        I = DBT.x.GetCoSweep(
            self.cntl.DataBook.x, i0,
            SortVar=xk, EqCons=EqCons, TolCons=TolCons, I=I)
        # Output
        return I
  # >

  # ================
  # Run Folder Tools
  # ================
  # <
    # Function to link appropriate visualization files
    def LinkVizFiles(self, sfig=None, i=None):
        r"""Create links to appropriate visualization files

        :Call:
            >>> R.LinkVizFiles(sfig, i)
        :Inputs:
            *R*: :class:`cape.cfdx.report.Report`
                Automated report interface
            *sfig*: :class:`str`
                Name of subfigure
            *i*: :class:`int`
                Case index
        :Versions:
            * 2016-02-06 ``@ddalle``: v1.0
            * 2017-01-07 ``@ddalle``: v1.1; add *sfig* and *i* inputs
        """
        pass
  # >

  # =========
  # Image I/O
  # =========
  # <
    # Function to save images in various formats
    def save_figure(self, sfig=None, h=None):
        """Write out image files in varous formats

        :Call:
            >>> R.save_figure(sfig, sfig, h)
        :Inputs:
            *R*: :class:`cape.cfdx.report.Report`
                Automated report interface
            *sfig*: :class:`str`
                Name of subfigure
            *h*: :class:`matplotlib.figure`
                Matplotlib figure handle
        :Output:
            *fimg*: :class:`str`
                Figure name
        :Versions:
            * 2023-06-06 ``@jmeeroff``: First version
        """
        # Extract options
        opts = self.cntl.opts
        # Get the file formatting
        fmt = opts.get_SubfigOpt(sfig, "Format")
        dpi = opts.get_SubfigOpt(sfig, "DPI")
        # Figure name
        fimg = '%s.%s' % (sfig, fmt)
        fpdf = '%s.pdf' % sfig
        # Save the figure.
        try:
            if fmt.lower() in ['pdf']:
                # Save as vector-based image.
                h['fig'].savefig(fimg)
            elif fmt.lower() in ['svg']:
                # Save as PDF and SVG
                h['fig'].savefig(fimg)
                h['fig'].savefig(fpdf)
                # Use PDF in LaTex
                fimg = fpdf
            else:
                # Save with resolution.
                h['fig'].savefig(fimg, dpi=dpi)
                h['fig'].savefig(fpdf)
            # Close the figure.
            h['fig'].clf()
            # Return the image name
            return fimg
        except Exception:
            print("    Plotting failed, probably due to a NaN.")
   # >

# class Report<|MERGE_RESOLUTION|>--- conflicted
+++ resolved
@@ -2,14 +2,6 @@
 Automated CFD report interface
 
 The Cape module for generating automated results reports using PDFLaTeX
-<<<<<<< HEAD
-provides a single class :class:`cape.cfdx.report.Report`, which creates a
-handle for the ``tex`` file and creates folders containing individual figures
-for each case. The :class:`cape.cfdx.report.Report` class is a sort of
-dual-purpose object that contains a file interface using :class:`cape.tex.Tex`
-combined with a capability to create figures for each case or sweep of cases
-mostly based on :mod:`cape.cfdx.dataBook`.
-=======
 provides a single class :class:`cape.cfdx.report.Report`, which creates
 a handle for the ``tex`` file and creates folders containing individual
 figures for each case. The :class:`cape.cfdx.report.Report` class is a
@@ -17,7 +9,6 @@
 :class:`cape.filecntl.tex.Tex` combined with a capability to create
 figures for each case or sweep of cases mostly based on
 :mod:`cape.cfdx.dataBook`.
->>>>>>> 19da27f6
 
 An automated report is a multi-page PDF generated using PDFLaTeX.
 Usually, each CFD case has one or more pages dedicated to results for
@@ -1239,7 +1230,7 @@
             print("  %s: Definition updated" % sfig)
             return True
         # Check for forced
-        if force: 
+        if force:
             # Forced update
             print(" %s: Update forced" %sfig)
             return True
@@ -1520,7 +1511,7 @@
             print("  %s: Definition updated" % sfig)
             return True
         # Check for force
-        if force: 
+        if force:
             # Forced update
             print(" %s: Update forced" %sfig)
             return True
@@ -3272,48 +3263,12 @@
         self.SubfigFormatAxes(sfig, h['ax'])
         # Check for a figure to write.
         if nPlot > 0:
-<<<<<<< HEAD
             # Save the figure
             fimg = self.save_figure(sfig, h)
             # Include the graphics.
             lines.append(
                 '\\includegraphics[width=\\textwidth]{%s/%s}\n'
                 % (frun, fimg))
-=======
-            # Additional formatting
-            self.SubfigFormatAxes(sfig, h['ax'])
-            # Get the file formatting
-            fmt = opts.get_SubfigOpt(sfig, "Format")
-            dpi = opts.get_SubfigOpt(sfig, "DPI")
-            # Figure name
-            fimg = '%s.%s' % (sfig, fmt)
-            fpdf = '%s.pdf' % sfig
-            # Save the figure.
-            try:
-                if fmt.lower() in ['pdf']:
-                    # Save as vector-based image.
-                    h['fig'].savefig(fimg)
-                elif fmt.lower() in ['svg']:
-                    # Save as PDF and SVG
-                    h['fig'].savefig(fimg)
-                    h['fig'].savefig(fpdf)
-                    # Use PDF in LaTex
-                    fimg = fpdf
-                else:
-                    # Save with resolution.
-                    h['fig'].savefig(fimg, dpi=dpi)
-                # Close the figure.
-                h['fig'].clf()
-                # Include the graphics.
-                lines.append(
-                    '\\includegraphics[width=\\textwidth]{%s/%s}\n'
-                    % (frun, fimg))
-            except Exception:
-                print("    Plotting failed, probably due to a NaN.")
-                print(
-                    "    The actual line load may be acceptable despite " +
-                    "this warning.")
->>>>>>> 19da27f6
         # Set the caption.
         lines.append('\\caption*{\\scriptsize %s}\n' % fcpt)
         # Close the subfigure.
