"""
<<<<<<< HEAD
This module contains functions for reading and processing forces, moments, and
other statistics from cases in a trajectory.  Data books are usually created by
using the :func:`cape.pycart.cntl.Cntl.ReadDataBook` function.
=======
Databook module for :mod:`cape.pycart`

This module contains functions for reading and processing forces,
moments, and other statistics from cases in a trajectory.
>>>>>>> 66ee2ca8

    .. code-block:: python

        # Read Cart3D control instance
        cntl = cape.pycart.cntl.Cntl("pyCart.json")
        # Read the data book
        cntl.ReadDataBook()
        # Get a handle
        db = cntl.DataBook

Data book modules are also invoked during update and reporting
command-line calls.

    .. code-block:: console

        $ pycart --aero
        $ pycart --ll
        $ pycart --report

:See Also:
    * :mod:`cape.cfdx.dataBook`
    * :mod:`cape.cfdx.lineLoad`
    * :mod:`cape.cfdx.pointSensor`
    * :mod:`cape.pycart.lineLoad`
    * :mod:`cape.cfdx.options.databookopts`
    * :mod:`cape.pycart.options.databookopts`
"""

# Standard library
import os

<<<<<<< HEAD
# Third-party
=======
# Third party
>>>>>>> 66ee2ca8
import numpy as np

# Local imports
from . import util
from . import case
from . import lineLoad
from . import pointSensor
from ..cfdx import dataBook

<<<<<<< HEAD
# Placeholder variables for plotting functions.
plt = 0
=======
>>>>>>> 66ee2ca8

# Radian -> degree conversion
deg = np.pi / 180.0


# Aerodynamic history class
class DataBook(dataBook.DataBook):
<<<<<<< HEAD
    """
    This class provides an interface to the data book for a given CFD run
    matrix.
    
=======
    r"""Interface to the overall Cart3D run matrix

>>>>>>> 66ee2ca8
    :Call:
        >>> DB = pyCart.dataBook.DataBook(x, opts)
    :Inputs:
        *x*: :class:`cape.pycart.runmatrix.RunMatrix`
            The current pyCart trajectory (i.e. run matrix)
        *opts*: :class:`cape.pycart.options.Options`
            Global pyCart options instance
    :Outputs:
        *DB*: :class:`cape.pycart.dataBook.DataBook`
            Instance of the pyCart data book class
    :Versions:
        * 2015-01-03 ``@ddalle``: v1.0
        * 2015-10-16 ``@ddalle``: v1.1: subclass
    """
    # Function to read targets if necessary
    def ReadTarget(self, targ):
        r"""Read a data book target if it is not already present

        :Call:
            >>> DB.ReadTarget(targ)
        :Inputs:
            *DB*: :class:`cape.pycart.dataBook.DataBook`
                Instance of the Cape data book class
            *targ*: :class:`str`
                Target name
        :Versions:
            * 2015-09-16 ``@ddalle``: v1.0
        """
        # Initialize targets if necessary
        try:
            self.Targets
        except AttributeError:
            self.Targets = {}
        # Try to access the target.
        try:
            self.Targets[targ]
        except Exception:
            # Get the target type
            typ = self.opts.get_DataBookTargetType(targ).lower()
            # Check the type
            if typ in ['duplicate', 'cape', 'pycart', 'pyfun', 'pyover']:
                # Read a duplicate data book
                self.Targets[targ] = DataBook(
                    self.x, self.opts, RootDir=self.RootDir, targ=targ)
                # Update the trajectory
                self.Targets[targ].UpdateRunMatrix()
            else:
                # Read the file.
                self.Targets[targ] = DBTarget(
                    targ, self.x, self.opts, self.RootDir)

    # Initialize a DBComp object
    def ReadDBComp(self, comp, check=False, lock=False):
        r"""Initialize data book for one component

        :Call:
            >>> DB.ReadDBComp(comp, check=False, lock=False)
        :Inputs:
            *DB*: :class:`cape.pycart.dataBook.DataBook`
                Instance of the pyCart data book class
            *comp*: :class:`str`
                Name of component
            *check*: ``True`` | {``False``}
                Whether or not to check LOCK status
            *lock*: ``True`` | {``False``}
                If ``True``, wait if the LOCK file exists
        :Versions:
            * 2015-11-10 ``@ddalle``: v1.0
            * 2016-06-27 ``@ddalle``: v1.1; add *targ* keyword
            * 2017-04-13 ``@ddalle``: v2.0; self-contained
        """
        self[comp] = DBComp(
            comp, self.cntl,
            targ=self.targ, check=check, lock=lock)

    # Read line load
    def ReadLineLoad(self, comp, conf=None, targ=None):
        r"""Read a line load data book target if not already present

        :Call:
            >>> DB.ReadLineLoad(comp)
        :Inputs:
            *DB*: :class:`pycart.dataBook.DataBook`
                Instance of the pycart data book class
            *comp*: :class:`str`
                Line load component group
            *conf*: {``"None"``} | :class:`cape.config.Config`
                Surface configuration interface
            *targ*: {``"None"``} | :class:`str`
                Sets alternate directory to read from, defaults to *DB.targ*
        :Versions:
            * 2015-09-16 ``@ddalle``: v1.0
            * 2016-06-27 ``@ddalle``: v1.1; add *targ*
        """
        # Initialize if necessary
        try:
            self.LineLoads
        except Exception:
            self.LineLoads = {}
        if comp is True:
            breakpoint()
        # Try to access the line load
        try:
            if targ is None:
                # Check for the line load data book as is
                self.LineLoads[comp]
            else:
                # Check for the target
                self.ReadTarget(targ)
                # Check for the target line load
                self.Targets[targ].LineLoads[comp]
        except Exception:
            # Safely go to root directory
            fpwd = os.getcwd()
            os.chdir(self.RootDir)
            # Default target name
            if targ is None:
                # Read the file.
                self.LineLoads[comp] = lineLoad.DBLineLoad(
                    comp, self.cntl,
                    conf=conf, RootDir=self.RootDir, targ=self.targ)
            else:
                # Read as a specified target.
                ttl = '%s\\%s' % (targ, comp)
                # Read the file.
                self.LineLoads[ttl] = lineLoad.DBLineLoad(
                    comp, self.cntl,
                    conf=conf, RootDir=self.RootDir, targ=targ)
            # Return to starting location
            os.chdir(fpwd)

    # Read TrqiFM components
    def ReadTriqFM(self, comp, check=False, lock=False):
        r"""Read a TriqFM data book if not already present

        :Call:
            >>> DB.ReadTriqFM(comp, check=False, lock=False)
        :Inputs:
            *DB*: :class:`cape.pycart.dataBook.DataBook`
                Instance of pyCart data book class
            *comp*: :class:`str`
                Name of TriqFM component
            *check*: ``True`` | {``False``}
                Whether or not to check LOCK status
            *lock*: ``True`` | {``False``}
                If ``True``, wait if the LOCK file exists
        :Versions:
            * 2017-03-29 ``@ddalle``: v1.0
        """
        # Initialize if necessary
        try:
            self.TriqFM
        except Exception:
            self.TriqFM = {}
        # Try to access the TriqFM database
        try:
            self.TriqFM[comp]
            # Confirm lock
            if lock:
                self.TriqFM[comp].Lock()
        except Exception:
            # Safely go to root directory
            fpwd = os.getcwd()
            os.chdir(self.RootDir)
            # Read data book
            self.TriqFM[comp] = DBTriqFM(
                self.x, self.opts, comp,
                RootDir=self.RootDir, check=check, lock=lock)
            # Return to starting position
            os.chdir(fpwd)

    # Read point sensor (group)
    def ReadPointSensor(self, name, pts=None):
        r"""Read a point sensor group if it is not already present

        :Call:
            >>> DB.ReadPointSensor(name)
        :Inputs:
            *DB*: :class:`cape.pycart.dataBook.DataBook`
                Instance of the pyCart data book class
            *name*: :class:`str`
                Name of point sensor group
        :Versions:
            * 2015-12-04 ``@ddalle``: v1.0
        """
        # Initialize if necessary.
        try:
            self.PointSensors
        except AttributeError:
            self.PointSensors = {}
        # Initialize the group if necessary
        try:
            # Check for DataBook PointGroup
            self.PointSensors[name]
            # Check for points
            if pts is None:
                pts = self.opts.get_DataBookPoints(name)
            # Check for all the points
            for pt in pts:
                # Check the point
                try:
                    self.PointSensors[name][pt]
                    continue
                except Exception:
                    # Read the new point
                    self.PointSensors[name][pt] = self._DBPointSensor(
                        self.x, self.opts, pt, name)
        except Exception:
            # Safely go to root directory
            fpwd = os.getcwd()
            os.chdir(self.RootDir)
            # Read the point sensor.
            self.PointSensors[name] = self._DBPointSensorGroup(
                self.x, self.opts, name, pts=pts, RootDir=self.RootDir)
            # Return to starting location
            os.chdir(fpwd)

    # Read point sensor (point to correct class)
    def _DBPointSensorGroup(self, *a, **kw):
        r"""Read pyCart data book point sensor group

        :Call:
            >>> DBP = DB._DBPointSensorGroup(*a, **kw)
        :Inputs:
            *DB*: :class:`cape.pycart.dataBook.DataBook`
                Instance of the pyCart data book class
        :Outputs:
            *DBP*: :class:`cape.pycart.pointSensor.DBPointSensorGroup`
                Data book point sensor group
        :Versions:
            * 2016-03-15 ``@ddalle``: v1.0
        """
        return pointSensor.DBPointSensorGroup(*a, **kw)

    # Read point sensor (point to correct class)
    def _DBPointSensor(self, *a, **kw):
        r"""Read pyCart data book point sensor

        :Call:
            >>> DBP = DB._DBPointSensor(*a, **kw)
        :Inputs:
            *DB*: :class:`cape.pycart.dataBook.DataBook`
                Instance of the pyCart data book class
        :Outputs:
            *DBP*: :class:`cape.pycart.pointSensor.DBPointSensor`
                Data book point sensor
        :Versions:
            * 2016-03-15 ``@ddalle``: v1.0
        """
        return pointSensor.DBPointSensor(*a, **kw)

    # Local version of data book
    def _DataBook(self, targ):
        self.Targets[targ] = DataBook(
            self.x, self.opts, RootDir=self.RootDir, targ=targ)

    # Local version of target
    def _DBTarget(self, targ):
        self.Targets[targ] = DBTarget(targ, self.x, self.opts, self.RootDir)

    # Local line load data book read
    def _DBLineLoad(self, comp, conf=None, targ=None):
        r"""Version-specific line load reader

        :Versions:
            * 2017-04-18 ``@ddalle``: v1.0
        """
        # Check for target
        if targ is None:
            self.LineLoads[comp] = lineLoad.DBLineLoad(
                comp, self.cntl,
                conf=conf, RootDir=self.RootDir, targ=self.targ)
        else:
            # Read as a specified target.
            ttl = '%s\\%s' % (targ, comp)
            # Get the keys
            topts = self.opts.get_DataBookTargetByName(targ)
            keys = topts.get("Keys", self.x.cols)
            # Read the file.
            self.LineLoads[ttl] = lineLoad.DBLineLoad(
                comp, self.cntl, keys=keys,
                conf=conf, RootDir=self.RootDir, targ=targ)

    # Update point sensor group
    def UpdatePointSensor(self, name, I=None):
        r"""Update a point sensor group data book for a list of cases

        :Call:
            >>> DB.UpdatePointSensorGroup(name)
            >>> DB.UpdatePointSensorGroup(name, I)
        :Inputs:
            *DB*: :class:`cape.pycart.dataBook.DataBook`
                Instance of the pyCart data book class
            *I*: :class:`list`\ [:class:`int`] or ``None``
                List of trajectory indices or update all cases in trajectory
        :Versions:
            * 2015-10-04 ``@ddalle``: v1.0
        """
        # Default case list
        if I is None:
            # Use all trajectory points
            I = range(self.x.nCase)
        # Read the point sensors if necessary
        self.ReadPointSensor(name)
        # Loop through cases.
        for i in I:
            # Update the point sensors for that case
            self.PointSensors[name].UpdateCase(i)

    # Function to delete entries by index
    def Delete(self, I):
        r"""Delete list of cases from data book

        :Call:
            >>> DB.Delete(I)
        :Inputs:
            *DB*: :class:`cape.pycart.dataBook.DataBook`
                Instance of the pyCart data book class
            *I*: :class:`list`\ [:class:`int`]
                List of trajectory indices or update all cases in trajectory
        :Versions:
            * 2015-03-13 ``@ddalle``: v1.0
        """
        # Get the first data book component.
        DBc = self[self.Components[0]]
        # Number of cases in current data book.
        nCase = DBc.n
        # Initialize data book index array.
        J = []
        # Loop though indices to delete.
        for i in I:
            # Find the match.
            j = DBc.FindMatch(i)
            # Check if one was found.
            if np.isnan(j): continue
            # Append to the list of data book indices.
            J.append(j)
        # Initialize mask of cases to keep.
        mask = np.ones(nCase, dtype=bool)
        # Set values equal to false for cases to be deleted.
        mask[J] = False
        # Loop through components.
        for comp in self.Components:
            # Extract data book component.
            DBc = self[comp]
            # Loop through data book columns.
            for c in DBc.keys():
                # Apply the mask
                DBc[c] = DBc[c][mask]
            # Update the number of entries.
            DBc.n = len(DBc['nIter'])

  # ========
  # Case I/O
  # ========
  # <
    # Current iteration status
    def GetCurrentIter(self):
        r"""Determine iteration number of current folder

        :Call:
            >>> n = DB.GetCurrentIter()
        :Inputs:
            *DB*: :class:`cape.pycart.dataBook.DataBook`
                Instance of data book class
        :Outputs:
            *n*: :class:`int` | ``None``
                Iteration number
        :Versions:
            * 2017-04-13 ``@ddalle``: v1.0
        """
        try:
            return case.GetCurrentIter()
        except Exception:
            return None

    # Read case residual
    def ReadCaseResid(self):
        r"""Read a :class:`CaseResid` object

        :Call:
            >>> H = DB.ReadCaseResid()
        :Inputs:
            *DB*: :class:`cape.pycart.dataBook.DataBook`
                Instance of data book class
        :Outputs:
            *H*: :class:`pyFun.dataBook.CaseResid`
                Residual history class
        :Versions:
            * 2017-04-13 ``@ddalle``: First separate version
        """
        # Read CaseResid object from PWD
        return CaseResid()

    # Read case FM history
    def ReadCaseFM(self, comp):
        r"""Read a :class:`CaseFM` object

        :Call:
            >>> FM = DB.ReadCaseFM(comp)
        :Inputs:
            *DB*: :class:`cape.pycart.dataBook.DataBook`
                Instance of data book class
            *comp*: :class:`str`
                Name of component
        :Outputs:
            *FM*: :class:`pyFun.dataBook.CaseFM`
                Residual history class
        :Versions:
            * 2017-04-13 ``@ddalle``: First separate version
        """
        # Read CaseResid object from PWD
        return CaseFM(comp)
  # >
<<<<<<< HEAD
        
            
# Function to automatically get inclusive data limits.
def get_ylim(ha, pad=0.05):
    """Calculate appropriate *y*-limits to include all lines in a plot
    
    Plotted objects in the classes :class:`matplotlib.lines.Lines2D` and
    :class:`matplotlib.collections.PolyCollection` are checked.
    
    :Call:
        >>> ymin, ymax = get_ylim(ha, pad=0.05)
    :Inputs:
        *ha*: :class:`matplotlib.axes.AxesSubplot`
            Axis handle
        *pad*: :class:`float`
            Extra padding to min and max values to plot.
    :Outputs:
        *ymin*: :class:`float`
            Minimum *y* coordinate including padding
        *ymax*: :class:`float`
            Maximum *y* coordinate including padding
    :Versions:
        * 2015-07-06 ``@ddalle``: First version
    """
    return cape.get_ylim(ha, pad=pad)


# Function to automatically get inclusive data limits.
def get_xlim(ha, pad=0.05):
    """Calculate appropriate *x*-limits to include all lines in a plot
    
    Plotted objects in the classes :class:`matplotlib.lines.Lines2D` are
    checked.
    
    :Call:
        >>> xmin, xmax = get_xlim(ha, pad=0.05)
    :Inputs:
        *ha*: :class:`matplotlib.axes.AxesSubplot`
            Axis handle
        *pad*: :class:`float`
            Extra padding to min and max values to plot.
    :Outputs:
        *xmin*: :class:`float`
            Minimum *x* coordinate including padding
        *xmax*: :class:`float`
            Maximum *x* coordinate including padding
    :Versions:
        * 2015-07-06 ``@ddalle``: First version
    """
    return cape.get_xlim(ha, pad=pad)
=======
>>>>>>> 66ee2ca8


# Individual component data book
class DBComp(dataBook.DBComp):
<<<<<<< HEAD
    """
    Individual component data book
    
    :Call:
        >>> DBi = DBComp(comp, x, opts, targ=None)
    :Inputs:
        *comp*: :class:`str`
            Name of the component
        *x*: :class:`cape.pycart.runmatrix.RunMatrix`
            RunMatrix for processing variable types
        *opts*: :class:`cape.pycart.options.Options`
            Global pyCart options instance
        *targ*: {``None``} | :class:`str`
            If used, read a duplicate data book as a target named *targ*
    :Outputs:
        *DBi*: :class:`cape.pycart.dataBook.DBComp`
            An individual component data book
    :Versions:
        * 2014-12-20 ``@ddalle``: Started
    """
    pass
        
        
# Data book target instance
class DBTarget(dataBook.DBTarget):
    """
    Class to handle data from data book target files.  There are more
    constraints on target files than the files that data book creates, and raw
    data books created by pyCart are not valid target files.
    
    :Call:
        >>> DBT = pyCart.dataBook.DBTarget(targ, x, opts)
    :Inputs:
        *targ*: :class:`cape.pycart.options.DataBook.DBTarget`
            Instance of a target source options interface
        *x*: :class:`cape.pycart.runmatrix.RunMatrix`
            Run matrix interface
        *opts*: :class:`cape.pycart.options.Options`
            Global pyCart options instance to determine which fields are useful
    :Outputs:
        *DBT*: :class:`cape.pycart.dataBook.DBTarget`
            Instance of the pyCart data book target data carrier
    :Versions:
        * 2014-12-20 ``@ddalle``: Started
    """
    
=======
    pass


# Data book target instance
class DBTarget(dataBook.DBTarget):
>>>>>>> 66ee2ca8
    pass


# TriqFM data book
class DBTriqFM(dataBook.DBTriqFM):
<<<<<<< HEAD
    """Force and moment component extracted from surface triangulation
    
=======
    r"""Force and moment component extracted from surface triangulation

>>>>>>> 66ee2ca8
    :Call:
        >>> DBF = DBTriqFM(x, opts, comp, RootDir=None)
    :Inputs:
        *x*: :class:`cape.runmatrix.RunMatrix`
            RunMatrix/run matrix interface
        *opts*: :class:`cape.options.Options`
            Options interface
        *comp*: :class:`str`
            Name of TriqFM component
        *RootDir*: {``None``} | :class:`st`
            Root directory for the configuration
    :Outputs:
        *DBF*: :class:`cape.pycart.dataBook.DBTriqFM`
            Instance of TriqFM data book
    :Versions:
        * 2017-03-29 ``@ddalle``: v1.0
    """
    # Get file
    def GetTriqFile(self):
        r"""Get most recent ``triq`` file and its associated iterations

        :Call:
            >>> qtriq, ftriq, n, i0, i1 = DBF.GetTriqFile()
        :Inputs:
            *DBF*: :class:`cape.pycart.dataBook.DBTriqFM`
                Instance of TriqFM data book
        :Outputs:
            *qtriq*: {``False``}
                Whether or not to convert file from other format
            *ftriq*: :class:`str`
                Name of ``triq`` file
            *n*: :class:`int`
                Number of iterations included
            *i0*: :class:`int`
                First iteration in the averaging
            *i1*: :class:`int`
                Last iteration in the averaging
        :Versions:
            * 2016-12-19 ``@ddalle``: v1.0
        """
        # Get properties of triq file
        ftriq, n, i0, i1 = case.GetTriqFile()
        # Output
        return False, ftriq, n, i0, i1


# Individual component force and moment
class CaseFM(dataBook.CaseFM):
<<<<<<< HEAD
    r"""Cart3D case force and moment history

    This class contains methods for reading data about an the history of
    an individual component for a single case.  It reads the file
    ``$comp.dat`` where *comp* is the name of the component. From this
=======
    r"""Cart3D iterative force & moment class

    This class contains methods for reading data about an the history of
    an individual component for a single case.  It reads the file
    ``{comp}.dat`` where *comp* is the name of the component. From this
>>>>>>> 66ee2ca8
    file it determines which coefficients are recorded automatically.
    If some of the comment lines from the Cart3D output file have been
    deleted, it guesses at the column definitions based on the number of
    columns.
<<<<<<< HEAD
    
=======

>>>>>>> 66ee2ca8
    :Call:
        >>> FM = CaseFM(comp)
    :Inputs:
        *comp*: :class:`str`
            Name of component to process
    :Outputs:
        *FM*: :class:`cape.pycart.dataBook.CaseFM`
            Instance of the force and moment class
        *FM.coeffs*: :class:`list`\ [:class:`str`]
            List of coefficients
        *FM.i*: :class:`numpy.ndarray` shape=(0,)
            List of iteration numbers
        *FM.CA*: :class:`numpy.ndarray` shape=(0,)
            Axial force coefficient at each iteration
        *FM.CY*: :class:`numpy.ndarray` shape=(0,)
            Lateral force coefficient at each iteration
        *FM.CN*: :class:`numpy.ndarray` shape=(0,)
            Normal force coefficient at each iteration
        *FM.CLL*: :class:`numpy.ndarray` shape=(0,)
            Rolling moment coefficient at each iteration
        *FM.CLM*: :class:`numpy.ndarray` shape=(0,)
            Pitching moment coefficient at each iteration
        *FM.CLN*: :class:`numpy.ndarray` shape=(0,)
            Yaw moment coefficient at each iteration
    :Versions:
        * 2014-11-12 ``@ddalle``: v1.0 (``aero.FM``)
        * 2014-12-21 ``@ddalle``: v1.0
        * 2015-10-16 ``@ddalle``: v2.0; self-contained
    """
    # Initialization method
    def __init__(self, comp):
        r"""Initialization method

        :Versions:
            * 2014-11-12 ``@ddalle``: v1.0
            * 2015-10-16 ``@ddalle``: v2.0; single arg
        """
        # Save component name
        self.comp = comp
        # Get the working folder.
        fdir = util.GetWorkingFolder()
        # Expected name of the component history file
        fname = os.path.join(fdir, comp+'.dat')
        # Check if it exists.
        if not os.path.isfile(fname):
            # Make an empty CaseFM
            self.MakeEmpty()
            return
        # Otherwise, read the file.
        lines = open(fname).readlines()
        # Process the column meanings.
        self.ProcessColumnNames(lines)
        # Filter comments
        lines = [l for l in lines if not l.startswith('#')]
        # Convert all values to floats
        # (This is not guaranteed to be rectangular yet.)
        V = [[float(v) for v in l.split()] for l in lines]
        # Number of coefficients.
        n = len(self.coeffs)
        # Create an array with the original data
        A = np.array([v[0:1] + v[-n:] for v in V])
        # Get number of values in each raw data row.
        L = np.array([len(v) for v in V])
        # Check for columns without an extra column.
        if np.any(L == n+1):
            # At least one steady-state iteration.
<<<<<<< HEAD
            n0 = np.max(A[L == n+1, 0])
            # Add that iteration number to the time-accurate steps.
            A[L != n+1, 0] += n0
=======
            n0 = np.max(A[L == n + 1, 0])
            # Add that iteration number to the time-accurate steps.
            A[L != n + 1, 0] += n0
>>>>>>> 66ee2ca8
        # Save the values.
        for k in range(n+1):
            # Set the values from column *k* of the data
            setattr(self, self.cols[k], A[:, k])
<<<<<<< HEAD
        
=======

>>>>>>> 66ee2ca8
    # Function to make empty one.
    def MakeEmpty(self):
        r"""Create empty *CaseFM* instance

        :Call:
            >>> FM.MakeEmpty()
        :Inputs:
            *FM*: :class:`cape.pycart.dataBook.CaseFM`
                Case force/moment history
        :Versions:
            * 2015-10-16 ``@ddalle``: v1.0
        """
        # Make all entries empty.
        self.i = np.array([])
        self.CA = np.array([])
        self.CY = np.array([])
        self.CN = np.array([])
        self.CLL = np.array([])
        self.CLM = np.array([])
        self.CLN = np.array([])
        # Save a default list of columns and components.
        self.coeffs = ['CA', 'CY', 'CN', 'CLL', 'CLM', 'CLN']
        self.cols = ['i'] + self.coeffs

    # Process the column names
    def ProcessColumnNames(self, lines):
        r"""Determine column names

        :Call:
            >>> FM.ProcessColumnNames(lines)
        :Inputs:
            *FM*: :class:`cape.pycart.dataBook.CaseFM`
                Case force/moment history
            *lines*: :class:`list`\ [:class:`str`]
                List of lines from the data file
        :Versions:
            * 2015-10-16 ``@ddalle``: v1.0
        """
        # Get the lines from the file that explain the contents.
        lines = [l for l in lines if l.startswith('# cycle')]
        # Check for lines
        if len(lines) == 0:
            # Alert to the status of this file.
            print("Warning: no header found for component '%s'" % self.comp)
            # Use a data line.
            lines = [l for l in lines if not l.startswith('#')]
            # Check for lines.
            if len(lines) == 0:
                print("Warning: no data found for component '%s'" % self.comp)
                # Empty
                self.MakeEmpty()
                return
            # Split into values
            vals = lines[0].split()
            # Guess at the uses from contents.
            if len(vals) > 6:
                # Full force-moment
                self.C = ['CA', 'CY', 'CN', 'CLL', 'CLM', 'CLN']
                self.txt = ['Fx', 'Fy', 'Fz', 'Mx', 'My', 'Mz']
            elif len(vals) in [4, 5]:
                # Force only (ambiguous with 2D F&M
                self.C = ['CA', 'CY', 'CN']
                self.txt = ['Fx', 'Fy', 'Fz']
            else:
                # Guess at 2D force
                self.C = ['CA', 'CN']
                self.txt = ['Fx', 'Fz']
            # Add iteration to column list.
            self.cols = ['i'] + self.C
            self.txt.prepend('cycle')
            return
        # Read the contents
        self.txt = lines[0].lstrip('#').strip().split()
        self.cols = []
        self.coeffs = []
        # Loop through columns.
        for i in range(len(self.txt)):
            # Get the raw column name.
            col = self.txt[i]
            # Filter its name
            if col == 'cycle':
                # Iteration number
                self.cols.append('i')
            elif col == 'i':
                # Iteration number
                self.cols.append('i')
            elif col == 'Fx':
                # Axial force coefficient
                self.cols.append('CA')
                self.coeffs.append('CA')
            elif col == 'Fy':
                # Side force coefficient
                self.cols.append('CY')
                self.coeffs.append('CY')
            elif col == 'Fz':
                # Normal force coefficient
                self.cols.append('CN')
                self.coeffs.append('CN')
            elif col == 'Mx':
                # Rolling moment
                self.cols.append('CLL')
                self.coeffs.append('CLL')
            elif col == 'My':
                # Pitching moment
                self.cols.append('CLM')
                self.coeffs.append('CLM')
            elif col == 'Mz':
                # Yawing moment
                self.cols.append('CLN')
                self.coeffs.append('CLN')
            else:
                # Something else
                self.cols.append(col)
                self.coeffs.append(col)

    # Write a pure file.
    def Write(self, fname):
        r"""Write contents to force/moment file

        :Call:
            >>> FM.Write(fname)
        :Inputs:
            *FM*: :class:`cape.pycart.dataBook.CaseFM`
                Instance of the force and moment class
            *fname*: :class:`str`
                Name of file to write.
        :Versions:
            * 2015-03-02 ``@ddalle``: v1.0
        """
        # Open the file for writing.
        f = open(fname, 'w')
        # Start the header.
        f.write('# ')
        # Write the raw column titles
        f.write(' '.join(self.txt))
        # End the header.
        f.write('\n')
        # Initialize the data.
        A = np.array([self.i])
        # Loop through coefficients.
        for c in self.coeffs:
            # Append the data.
            A = np.vstack((A, [getattr(self, c)]))
        # Transpose.
        A = A.transpose()
        # Form the string flag.
        flg = '%i' + (' %s'*len(self.coeffs)) + '\n'
        # Loop through iterations.
        for v in A:
            # Write the line.
            f.write(flg % tuple(v))
        # Close the file.
        f.close()
<<<<<<< HEAD
    

# Aerodynamic history class
class CaseResid(dataBook.CaseResid):
    """
    Iterative history class
    
    This class provides an interface to residuals, CPU time, and similar data
    for a given run directory
    
=======


# Aerodynamic history class
class CaseResid(dataBook.CaseResid):
    r"""Iterative history class

    This class provides an interface to residuals, CPU time, and similar
    data for a given run directory

>>>>>>> 66ee2ca8
    :Call:
        >>> hist = CaseResid()
    :Outputs:
        *hist*: :class:`cape.pycart.dataBook.CaseResid`
            Instance of the run history class
    :Versions:
        * 2014-11-12 ``@ddalle``: v1.0
    """
    # Initialization method
    def __init__(self):
        r"""Initialization method

        :Versions:
            * 2014-11-12 ``@ddalle``: v1.0
        """
        # Process the best data folder.
        fdir = util.GetWorkingFolder()
        # History file name.
        fhist = os.path.join(fdir, 'history.dat')
        # Read the file.
        lines = open(fhist).readlines()
        # Filter comments.
        lines = [l for l in lines if not l.startswith('#')]
        # Convert all the values to floats.
        A = np.array([[float(v) for v in l.split()] for l in lines])
        # Get the indices of steady-state iterations.
        # (Time-accurate iterations are marked with decimal step numbers.)
        i = np.array(['.' not in l.split()[0] for l in lines])
        # Check for steady-state iterations.
        if np.any(i):
            # Get the last steady-state iteration.
            n0 = np.max(A[i, 0])
            # Add this to the time-accurate iteration numbers.
            A[np.logical_not(i), 0] += n0
            # Index of first unsteady iteration
            in0 = np.where(i)[0][-1]+1
        else:
            # No steady-state iterations.
            n0 = 0
            in0 = 0
        # Process unsteady iterations if any.
        if A[-1, 0] > n0:
            # Get the integer values of the iteration indices.
            # For example, both 2000.100 and 2001.00 are part of 2001
            nii = np.ceil(A[in0:, 0])
            # Get indices of lines in which the iteration changes
            ii = np.where(nii[1:] != nii[:-1])[0]
            # Index of first line for each iteration
            i0 = np.insert(ii+1, 0, 0) + in0
            # Index of last line for each iteration
            i1 = np.append(ii, len(nii)-1) + in0
        else:
            # No unsteady iterations.
            i0 = np.array([], dtype=int)
            i1 = np.array([], dtype=int)
        # Indices of steady-state iterations
        if n0 > 0:
            # Get the steady-state iterations from the '.' test above.
            i2 = np.where(i)[0]
        else:
            # No steady-state iterations
            i2 = np.arange(0)
        # Prepend the steady-state iterations.
        i0 = np.hstack((i2, i0))
        i1 = np.hstack((i2, i1))
        # Make sure these stupid things are ints.
        i0 = np.array(i0, dtype=int)
        i1 = np.array(i1, dtype=int)
        # Save the initial residuals.
        self.L1Resid0 = A[i0, 3]
        # Rewrite the history.dat file without middle subiterations.
        if not os.path.isfile('RUNNING'):
            # Iterations to keep.
            i = np.union1d(i0, i1)
            # Write the integer iterations and the first subiterations.
            open(fhist, 'w').writelines(np.array(lines)[i])
        # Eliminate subiterations.
        A = A[i1]
        # Save the number of iterations.
        self.nIter = int(A[-1, 0])
        # Save the iteration numbers.
        self.i = A[:, 0]
        # Save the CPU time per processor.
        self.CPUtime = A[:, 1]
        # Save the maximum residual.
        self.maxResid = A[:, 2]
        # Save the global residual.
        self.L1Resid = A[:, 3]
        # Process the CPUtime used for steady cycles.
        if n0 > 0:
            # At least one steady-state cycle.
            # Find the index of the last steady-state iter.
            i0 = np.where(self.i == n0)[0] + 1
            # Get the CPU time used up to that point.
            t = self.CPUtime[i0-1]
        else:
            # No steady state cycles.
            i0 = 0
            t = 0.0
        # Process the unsteady cycles.
        if self.nIter > n0:
            # Add up total CPU time for unsteady cycles.
            t += np.sum(self.CPUtime[i0:])
        # Check for a 'user_time.dat' file.
        if os.path.isfile('user_time.dat'):
            # Loop through lines.
            for line in open('user_time.dat').readlines():
                # Check comment.
                if line.startswith('#'): continue
                # Add to the time everything except flowCart time.
                t += np.sum([float(v) for v in line.split()[2:]])
        # Save the time.
        self.CPUhours = t / 3600.
<<<<<<< HEAD

        
=======
>>>>>>> 66ee2ca8
<|MERGE_RESOLUTION|>--- conflicted
+++ resolved
@@ -1,14 +1,8 @@
-"""
-<<<<<<< HEAD
-This module contains functions for reading and processing forces, moments, and
-other statistics from cases in a trajectory.  Data books are usually created by
-using the :func:`cape.pycart.cntl.Cntl.ReadDataBook` function.
-=======
+r"""
 Databook module for :mod:`cape.pycart`
 
 This module contains functions for reading and processing forces,
 moments, and other statistics from cases in a trajectory.
->>>>>>> 66ee2ca8
 
     .. code-block:: python
 
@@ -40,11 +34,7 @@
 # Standard library
 import os
 
-<<<<<<< HEAD
-# Third-party
-=======
 # Third party
->>>>>>> 66ee2ca8
 import numpy as np
 
 # Local imports
@@ -54,11 +44,6 @@
 from . import pointSensor
 from ..cfdx import dataBook
 
-<<<<<<< HEAD
-# Placeholder variables for plotting functions.
-plt = 0
-=======
->>>>>>> 66ee2ca8
 
 # Radian -> degree conversion
 deg = np.pi / 180.0
@@ -66,15 +51,8 @@
 
 # Aerodynamic history class
 class DataBook(dataBook.DataBook):
-<<<<<<< HEAD
-    """
-    This class provides an interface to the data book for a given CFD run
-    matrix.
-    
-=======
     r"""Interface to the overall Cart3D run matrix
 
->>>>>>> 66ee2ca8
     :Call:
         >>> DB = pyCart.dataBook.DataBook(x, opts)
     :Inputs:
@@ -489,129 +467,22 @@
         # Read CaseResid object from PWD
         return CaseFM(comp)
   # >
-<<<<<<< HEAD
-        
-            
-# Function to automatically get inclusive data limits.
-def get_ylim(ha, pad=0.05):
-    """Calculate appropriate *y*-limits to include all lines in a plot
-    
-    Plotted objects in the classes :class:`matplotlib.lines.Lines2D` and
-    :class:`matplotlib.collections.PolyCollection` are checked.
-    
-    :Call:
-        >>> ymin, ymax = get_ylim(ha, pad=0.05)
-    :Inputs:
-        *ha*: :class:`matplotlib.axes.AxesSubplot`
-            Axis handle
-        *pad*: :class:`float`
-            Extra padding to min and max values to plot.
-    :Outputs:
-        *ymin*: :class:`float`
-            Minimum *y* coordinate including padding
-        *ymax*: :class:`float`
-            Maximum *y* coordinate including padding
-    :Versions:
-        * 2015-07-06 ``@ddalle``: First version
-    """
-    return cape.get_ylim(ha, pad=pad)
-
-
-# Function to automatically get inclusive data limits.
-def get_xlim(ha, pad=0.05):
-    """Calculate appropriate *x*-limits to include all lines in a plot
-    
-    Plotted objects in the classes :class:`matplotlib.lines.Lines2D` are
-    checked.
-    
-    :Call:
-        >>> xmin, xmax = get_xlim(ha, pad=0.05)
-    :Inputs:
-        *ha*: :class:`matplotlib.axes.AxesSubplot`
-            Axis handle
-        *pad*: :class:`float`
-            Extra padding to min and max values to plot.
-    :Outputs:
-        *xmin*: :class:`float`
-            Minimum *x* coordinate including padding
-        *xmax*: :class:`float`
-            Maximum *x* coordinate including padding
-    :Versions:
-        * 2015-07-06 ``@ddalle``: First version
-    """
-    return cape.get_xlim(ha, pad=pad)
-=======
->>>>>>> 66ee2ca8
 
 
 # Individual component data book
 class DBComp(dataBook.DBComp):
-<<<<<<< HEAD
-    """
-    Individual component data book
-    
-    :Call:
-        >>> DBi = DBComp(comp, x, opts, targ=None)
-    :Inputs:
-        *comp*: :class:`str`
-            Name of the component
-        *x*: :class:`cape.pycart.runmatrix.RunMatrix`
-            RunMatrix for processing variable types
-        *opts*: :class:`cape.pycart.options.Options`
-            Global pyCart options instance
-        *targ*: {``None``} | :class:`str`
-            If used, read a duplicate data book as a target named *targ*
-    :Outputs:
-        *DBi*: :class:`cape.pycart.dataBook.DBComp`
-            An individual component data book
-    :Versions:
-        * 2014-12-20 ``@ddalle``: Started
-    """
     pass
-        
-        
+
+
 # Data book target instance
 class DBTarget(dataBook.DBTarget):
-    """
-    Class to handle data from data book target files.  There are more
-    constraints on target files than the files that data book creates, and raw
-    data books created by pyCart are not valid target files.
-    
-    :Call:
-        >>> DBT = pyCart.dataBook.DBTarget(targ, x, opts)
-    :Inputs:
-        *targ*: :class:`cape.pycart.options.DataBook.DBTarget`
-            Instance of a target source options interface
-        *x*: :class:`cape.pycart.runmatrix.RunMatrix`
-            Run matrix interface
-        *opts*: :class:`cape.pycart.options.Options`
-            Global pyCart options instance to determine which fields are useful
-    :Outputs:
-        *DBT*: :class:`cape.pycart.dataBook.DBTarget`
-            Instance of the pyCart data book target data carrier
-    :Versions:
-        * 2014-12-20 ``@ddalle``: Started
-    """
-    
-=======
-    pass
-
-
-# Data book target instance
-class DBTarget(dataBook.DBTarget):
->>>>>>> 66ee2ca8
     pass
 
 
 # TriqFM data book
 class DBTriqFM(dataBook.DBTriqFM):
-<<<<<<< HEAD
-    """Force and moment component extracted from surface triangulation
-    
-=======
     r"""Force and moment component extracted from surface triangulation
 
->>>>>>> 66ee2ca8
     :Call:
         >>> DBF = DBTriqFM(x, opts, comp, RootDir=None)
     :Inputs:
@@ -660,28 +531,16 @@
 
 # Individual component force and moment
 class CaseFM(dataBook.CaseFM):
-<<<<<<< HEAD
-    r"""Cart3D case force and moment history
-
-    This class contains methods for reading data about an the history of
-    an individual component for a single case.  It reads the file
-    ``$comp.dat`` where *comp* is the name of the component. From this
-=======
     r"""Cart3D iterative force & moment class
 
     This class contains methods for reading data about an the history of
     an individual component for a single case.  It reads the file
     ``{comp}.dat`` where *comp* is the name of the component. From this
->>>>>>> 66ee2ca8
     file it determines which coefficients are recorded automatically.
     If some of the comment lines from the Cart3D output file have been
     deleted, it guesses at the column definitions based on the number of
     columns.
-<<<<<<< HEAD
-    
-=======
-
->>>>>>> 66ee2ca8
+
     :Call:
         >>> FM = CaseFM(comp)
     :Inputs:
@@ -748,24 +607,14 @@
         # Check for columns without an extra column.
         if np.any(L == n+1):
             # At least one steady-state iteration.
-<<<<<<< HEAD
-            n0 = np.max(A[L == n+1, 0])
-            # Add that iteration number to the time-accurate steps.
-            A[L != n+1, 0] += n0
-=======
             n0 = np.max(A[L == n + 1, 0])
             # Add that iteration number to the time-accurate steps.
             A[L != n + 1, 0] += n0
->>>>>>> 66ee2ca8
         # Save the values.
         for k in range(n+1):
             # Set the values from column *k* of the data
             setattr(self, self.cols[k], A[:, k])
-<<<<<<< HEAD
-        
-=======
-
->>>>>>> 66ee2ca8
+
     # Function to make empty one.
     def MakeEmpty(self):
         r"""Create empty *CaseFM* instance
@@ -919,18 +768,6 @@
             f.write(flg % tuple(v))
         # Close the file.
         f.close()
-<<<<<<< HEAD
-    
-
-# Aerodynamic history class
-class CaseResid(dataBook.CaseResid):
-    """
-    Iterative history class
-    
-    This class provides an interface to residuals, CPU time, and similar data
-    for a given run directory
-    
-=======
 
 
 # Aerodynamic history class
@@ -940,7 +777,6 @@
     This class provides an interface to residuals, CPU time, and similar
     data for a given run directory
 
->>>>>>> 66ee2ca8
     :Call:
         >>> hist = CaseResid()
     :Outputs:
@@ -1054,8 +890,3 @@
                 t += np.sum([float(v) for v in line.split()[2:]])
         # Save the time.
         self.CPUhours = t / 3600.
-<<<<<<< HEAD
-
-        
-=======
->>>>>>> 66ee2ca8
