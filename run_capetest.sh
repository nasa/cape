#!/bin/bash

# Package name
PKG="cape"

# Run tests
python3 -m pytest \
<<<<<<< HEAD
    --ignore-glob 'test/[a-z]*' \
    --ignore-glob "test/0*" \
    --ignore-glob "test/90[13]*" \
=======
    test/001_cape/004_case \
    test/007_pyfun/02_case01 \
>>>>>>> 0e2ea4a4
    --pdb \
    --junitxml=test/junit.xml \
    --cov=$PKG \
    --cov-report html:test/htmlcov

# Save result
IERR=$?

# Create sphinx docs of results
#python3 -m testutils write-rst

# Return pytest's status
exit $IERR
<|MERGE_RESOLUTION|>--- conflicted
+++ resolved
@@ -5,14 +5,8 @@
 
 # Run tests
 python3 -m pytest \
-<<<<<<< HEAD
-    --ignore-glob 'test/[a-z]*' \
-    --ignore-glob "test/0*" \
-    --ignore-glob "test/90[13]*" \
-=======
     test/001_cape/004_case \
     test/007_pyfun/02_case01 \
->>>>>>> 0e2ea4a4
     --pdb \
     --junitxml=test/junit.xml \
     --cov=$PKG \
